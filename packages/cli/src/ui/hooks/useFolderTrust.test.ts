/**
 * @license
 * Copyright 2025 Google LLC
 * SPDX-License-Identifier: Apache-2.0
 */

import { vi } from 'vitest';
import { renderHook, act } from '@testing-library/react';
import { useFolderTrust } from './useFolderTrust.js';
<<<<<<< HEAD
import { LoadedSettings } from '../../config/settings.js';
=======
import type { LoadedSettings } from '../../config/settings.js';
>>>>>>> 76553622
import { FolderTrustChoice } from '../components/FolderTrustDialog.js';
import type { LoadedTrustedFolders } from '../../config/trustedFolders.js';
import { TrustLevel } from '../../config/trustedFolders.js';
import * as process from 'node:process';

import * as trustedFolders from '../../config/trustedFolders.js';

vi.mock('process', () => ({
  cwd: vi.fn(),
  platform: 'linux',
}));

describe('useFolderTrust', () => {
  let mockSettings: LoadedSettings;
  let mockTrustedFolders: LoadedTrustedFolders;
  let loadTrustedFoldersSpy: vi.SpyInstance;
  let isWorkspaceTrustedSpy: vi.SpyInstance;
  let onTrustChange: (isTrusted: boolean | undefined) => void;

  beforeEach(() => {
    mockSettings = {
      merged: {
        folderTrustFeature: true,
        folderTrust: undefined,
      },
      setValue: vi.fn(),
    } as unknown as LoadedSettings;

    mockTrustedFolders = {
      setValue: vi.fn(),
    } as unknown as LoadedTrustedFolders;

    loadTrustedFoldersSpy = vi
      .spyOn(trustedFolders, 'loadTrustedFolders')
      .mockReturnValue(mockTrustedFolders);
    isWorkspaceTrustedSpy = vi.spyOn(trustedFolders, 'isWorkspaceTrusted');
    (process.cwd as vi.Mock).mockReturnValue('/test/path');
    onTrustChange = vi.fn();
  });

  afterEach(() => {
    vi.clearAllMocks();
  });

  it('should not open dialog when folder is already trusted', () => {
    isWorkspaceTrustedSpy.mockReturnValue(true);
    const { result } = renderHook(() =>
      useFolderTrust(mockSettings, onTrustChange),
    );
    expect(result.current.isFolderTrustDialogOpen).toBe(false);
    expect(onTrustChange).toHaveBeenCalledWith(true);
  });

  it('should not open dialog when folder is already untrusted', () => {
    isWorkspaceTrustedSpy.mockReturnValue(false);
    const { result } = renderHook(() =>
      useFolderTrust(mockSettings, onTrustChange),
    );
    expect(result.current.isFolderTrustDialogOpen).toBe(false);
    expect(onTrustChange).toHaveBeenCalledWith(false);
  });

  it('should open dialog when folder trust is undefined', () => {
    isWorkspaceTrustedSpy.mockReturnValue(undefined);
    const { result } = renderHook(() =>
      useFolderTrust(mockSettings, onTrustChange),
    );
    expect(result.current.isFolderTrustDialogOpen).toBe(true);
    expect(onTrustChange).toHaveBeenCalledWith(undefined);
  });

  it('should handle TRUST_FOLDER choice', () => {
<<<<<<< HEAD
    isWorkspaceTrustedSpy.mockReturnValue(undefined);
=======
    isWorkspaceTrustedSpy
      .mockReturnValueOnce(undefined)
      .mockReturnValueOnce(true);
>>>>>>> 76553622
    const { result } = renderHook(() =>
      useFolderTrust(mockSettings, onTrustChange),
    );

    isWorkspaceTrustedSpy.mockReturnValue(true);
    act(() => {
      result.current.handleFolderTrustSelect(FolderTrustChoice.TRUST_FOLDER);
    });

    expect(loadTrustedFoldersSpy).toHaveBeenCalled();
    expect(mockTrustedFolders.setValue).toHaveBeenCalledWith(
      '/test/path',
      TrustLevel.TRUST_FOLDER,
    );
    expect(result.current.isFolderTrustDialogOpen).toBe(false);
    expect(onTrustChange).toHaveBeenLastCalledWith(true);
  });

  it('should handle TRUST_PARENT choice', () => {
<<<<<<< HEAD
    isWorkspaceTrustedSpy.mockReturnValue(undefined);
=======
    isWorkspaceTrustedSpy
      .mockReturnValueOnce(undefined)
      .mockReturnValueOnce(true);
>>>>>>> 76553622
    const { result } = renderHook(() =>
      useFolderTrust(mockSettings, onTrustChange),
    );

    isWorkspaceTrustedSpy.mockReturnValue(true);
    act(() => {
      result.current.handleFolderTrustSelect(FolderTrustChoice.TRUST_PARENT);
    });

    expect(mockTrustedFolders.setValue).toHaveBeenCalledWith(
      '/test/path',
      TrustLevel.TRUST_PARENT,
    );
    expect(result.current.isFolderTrustDialogOpen).toBe(false);
    expect(onTrustChange).toHaveBeenLastCalledWith(true);
  });

<<<<<<< HEAD
  it('should handle DO_NOT_TRUST choice', () => {
    isWorkspaceTrustedSpy.mockReturnValue(undefined);
=======
  it('should handle DO_NOT_TRUST choice and trigger restart', () => {
    isWorkspaceTrustedSpy
      .mockReturnValueOnce(undefined)
      .mockReturnValueOnce(false);
>>>>>>> 76553622
    const { result } = renderHook(() =>
      useFolderTrust(mockSettings, onTrustChange),
    );

    isWorkspaceTrustedSpy.mockReturnValue(false);
    act(() => {
      result.current.handleFolderTrustSelect(FolderTrustChoice.DO_NOT_TRUST);
    });

    expect(mockTrustedFolders.setValue).toHaveBeenCalledWith(
      '/test/path',
      TrustLevel.DO_NOT_TRUST,
    );
<<<<<<< HEAD
    expect(result.current.isFolderTrustDialogOpen).toBe(false);
    expect(onTrustChange).toHaveBeenLastCalledWith(false);
=======
    expect(onTrustChange).toHaveBeenLastCalledWith(false);
    expect(result.current.isRestarting).toBe(true);
    expect(result.current.isFolderTrustDialogOpen).toBe(true);
>>>>>>> 76553622
  });

  it('should do nothing for default choice', () => {
    isWorkspaceTrustedSpy.mockReturnValue(undefined);
    const { result } = renderHook(() =>
      useFolderTrust(mockSettings, onTrustChange),
    );

    act(() => {
      result.current.handleFolderTrustSelect(
        'invalid_choice' as FolderTrustChoice,
      );
    });

    expect(mockTrustedFolders.setValue).not.toHaveBeenCalled();
    expect(mockSettings.setValue).not.toHaveBeenCalled();
    expect(result.current.isFolderTrustDialogOpen).toBe(true);
    expect(onTrustChange).toHaveBeenCalledWith(undefined);
<<<<<<< HEAD
=======
  });

  it('should set isRestarting to true when trust status changes from false to true', () => {
    isWorkspaceTrustedSpy.mockReturnValueOnce(false).mockReturnValueOnce(true); // Initially untrusted, then trusted
    const { result } = renderHook(() =>
      useFolderTrust(mockSettings, onTrustChange),
    );

    act(() => {
      result.current.handleFolderTrustSelect(FolderTrustChoice.TRUST_FOLDER);
    });

    expect(result.current.isRestarting).toBe(true);
    expect(result.current.isFolderTrustDialogOpen).toBe(true); // Dialog should stay open
  });

  it('should not set isRestarting to true when trust status does not change', () => {
    isWorkspaceTrustedSpy
      .mockReturnValueOnce(undefined)
      .mockReturnValueOnce(true); // Initially undefined, then trust
    const { result } = renderHook(() =>
      useFolderTrust(mockSettings, onTrustChange),
    );

    act(() => {
      result.current.handleFolderTrustSelect(FolderTrustChoice.TRUST_FOLDER);
    });

    expect(result.current.isRestarting).toBe(false);
    expect(result.current.isFolderTrustDialogOpen).toBe(false); // Dialog should close
>>>>>>> 76553622
  });
});<|MERGE_RESOLUTION|>--- conflicted
+++ resolved
@@ -7,11 +7,7 @@
 import { vi } from 'vitest';
 import { renderHook, act } from '@testing-library/react';
 import { useFolderTrust } from './useFolderTrust.js';
-<<<<<<< HEAD
-import { LoadedSettings } from '../../config/settings.js';
-=======
 import type { LoadedSettings } from '../../config/settings.js';
->>>>>>> 76553622
 import { FolderTrustChoice } from '../components/FolderTrustDialog.js';
 import type { LoadedTrustedFolders } from '../../config/trustedFolders.js';
 import { TrustLevel } from '../../config/trustedFolders.js';
@@ -84,13 +80,9 @@
   });
 
   it('should handle TRUST_FOLDER choice', () => {
-<<<<<<< HEAD
-    isWorkspaceTrustedSpy.mockReturnValue(undefined);
-=======
     isWorkspaceTrustedSpy
       .mockReturnValueOnce(undefined)
       .mockReturnValueOnce(true);
->>>>>>> 76553622
     const { result } = renderHook(() =>
       useFolderTrust(mockSettings, onTrustChange),
     );
@@ -110,13 +102,9 @@
   });
 
   it('should handle TRUST_PARENT choice', () => {
-<<<<<<< HEAD
-    isWorkspaceTrustedSpy.mockReturnValue(undefined);
-=======
     isWorkspaceTrustedSpy
       .mockReturnValueOnce(undefined)
       .mockReturnValueOnce(true);
->>>>>>> 76553622
     const { result } = renderHook(() =>
       useFolderTrust(mockSettings, onTrustChange),
     );
@@ -134,15 +122,10 @@
     expect(onTrustChange).toHaveBeenLastCalledWith(true);
   });
 
-<<<<<<< HEAD
-  it('should handle DO_NOT_TRUST choice', () => {
-    isWorkspaceTrustedSpy.mockReturnValue(undefined);
-=======
   it('should handle DO_NOT_TRUST choice and trigger restart', () => {
     isWorkspaceTrustedSpy
       .mockReturnValueOnce(undefined)
       .mockReturnValueOnce(false);
->>>>>>> 76553622
     const { result } = renderHook(() =>
       useFolderTrust(mockSettings, onTrustChange),
     );
@@ -156,14 +139,9 @@
       '/test/path',
       TrustLevel.DO_NOT_TRUST,
     );
-<<<<<<< HEAD
-    expect(result.current.isFolderTrustDialogOpen).toBe(false);
-    expect(onTrustChange).toHaveBeenLastCalledWith(false);
-=======
     expect(onTrustChange).toHaveBeenLastCalledWith(false);
     expect(result.current.isRestarting).toBe(true);
     expect(result.current.isFolderTrustDialogOpen).toBe(true);
->>>>>>> 76553622
   });
 
   it('should do nothing for default choice', () => {
@@ -182,8 +160,6 @@
     expect(mockSettings.setValue).not.toHaveBeenCalled();
     expect(result.current.isFolderTrustDialogOpen).toBe(true);
     expect(onTrustChange).toHaveBeenCalledWith(undefined);
-<<<<<<< HEAD
-=======
   });
 
   it('should set isRestarting to true when trust status changes from false to true', () => {
@@ -214,6 +190,5 @@
 
     expect(result.current.isRestarting).toBe(false);
     expect(result.current.isFolderTrustDialogOpen).toBe(false); // Dialog should close
->>>>>>> 76553622
   });
 });