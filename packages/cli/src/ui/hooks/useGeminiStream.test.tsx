/**
 * @license
 * Copyright 2025 Google LLC
 * SPDX-License-Identifier: Apache-2.0
 */

/* eslint-disable @typescript-eslint/no-explicit-any */
<<<<<<< HEAD
import {
  describe,
  it,
  expect,
  vi,
  beforeEach,
  Mock,
  MockInstance,
} from 'vitest';
=======
import type { Mock, MockInstance } from 'vitest';
import { describe, it, expect, vi, beforeEach } from 'vitest';
>>>>>>> 76553622
import { renderHook, act, waitFor } from '@testing-library/react';
import { useGeminiStream } from './useGeminiStream.js';
import { useKeypress } from './useKeypress.js';
import * as atCommandProcessor from './atCommandProcessor.js';
<<<<<<< HEAD
import {
  useReactToolScheduler,
=======
import type {
>>>>>>> 76553622
  TrackedToolCall,
  TrackedCompletedToolCall,
  TrackedExecutingToolCall,
  TrackedCancelledToolCall,
} from './useReactToolScheduler.js';
import { useReactToolScheduler } from './useReactToolScheduler.js';
import type {
  Config,
  EditorType,
<<<<<<< HEAD
  AuthType,
  GeminiClient,
  GeminiEventType as ServerGeminiEventType,
  AnyToolInvocation,
  ToolErrorType,
} from '@qwen-code/qwen-code-core';
import { Part, PartListUnion } from '@google/genai';
import { UseHistoryManagerReturn } from './useHistoryManager.js';
=======
  GeminiClient,
  AnyToolInvocation,
} from '@google/gemini-cli-core';
>>>>>>> 76553622
import {
  ApprovalMode,
  AuthType,
  GeminiEventType as ServerGeminiEventType,
  ToolErrorType,
} from '@google/gemini-cli-core';
import type { Part, PartListUnion } from '@google/genai';
import type { UseHistoryManagerReturn } from './useHistoryManager.js';
import type { HistoryItem, SlashCommandProcessorResult } from '../types.js';
import { MessageType, StreamingState } from '../types.js';
import type { LoadedSettings } from '../../config/settings.js';

// --- MOCKS ---
const mockSendMessageStream = vi
  .fn()
  .mockReturnValue((async function* () {})());
const mockStartChat = vi.fn();

const MockedGeminiClientClass = vi.hoisted(() =>
  vi.fn().mockImplementation(function (this: any, _config: any) {
    // _config
    this.startChat = mockStartChat;
    this.sendMessageStream = mockSendMessageStream;
    this.addHistory = vi.fn();
  }),
);

const MockedUserPromptEvent = vi.hoisted(() =>
  vi.fn().mockImplementation(() => {}),
);
const mockParseAndFormatApiError = vi.hoisted(() => vi.fn());

vi.mock('@qwen-code/qwen-code-core', async (importOriginal) => {
  const actualCoreModule = (await importOriginal()) as any;
  return {
    ...actualCoreModule,
    GitService: vi.fn(),
    GeminiClient: MockedGeminiClientClass,
    UserPromptEvent: MockedUserPromptEvent,
    parseAndFormatApiError: mockParseAndFormatApiError,
  };
});

const mockUseReactToolScheduler = useReactToolScheduler as Mock;
vi.mock('./useReactToolScheduler.js', async (importOriginal) => {
  const actualSchedulerModule = (await importOriginal()) as any;
  return {
    ...(actualSchedulerModule || {}),
    useReactToolScheduler: vi.fn(),
  };
});

vi.mock('./useKeypress.js', () => ({
  useKeypress: vi.fn(),
}));

vi.mock('./shellCommandProcessor.js', () => ({
  useShellCommandProcessor: vi.fn().mockReturnValue({
    handleShellCommand: vi.fn(),
  }),
}));

vi.mock('./atCommandProcessor.js');

vi.mock('../utils/markdownUtilities.js', () => ({
  findLastSafeSplitPoint: vi.fn((s: string) => s.length),
}));

vi.mock('./useStateAndRef.js', () => ({
  useStateAndRef: vi.fn((initial) => {
    let val = initial;
    const ref = { current: val };
    const setVal = vi.fn((updater) => {
      if (typeof updater === 'function') {
        val = updater(val);
      } else {
        val = updater;
      }
      ref.current = val;
    });
    return [ref, setVal];
  }),
}));

vi.mock('./useLogger.js', () => ({
  useLogger: vi.fn().mockReturnValue({
    logMessage: vi.fn().mockResolvedValue(undefined),
  }),
}));

const mockStartNewPrompt = vi.fn();
const mockAddUsage = vi.fn();
vi.mock('../contexts/SessionContext.js', () => ({
  useSessionStats: vi.fn(() => ({
    startNewPrompt: mockStartNewPrompt,
    addUsage: mockAddUsage,
    getPromptCount: vi.fn(() => 5),
  })),
}));

vi.mock('./slashCommandProcessor.js', () => ({
  handleSlashCommand: vi.fn().mockReturnValue(false),
}));

// --- END MOCKS ---

// --- Tests for useGeminiStream Hook ---
describe('useGeminiStream', () => {
  let mockAddItem: Mock;
  let mockConfig: Config;
  let mockOnDebugMessage: Mock;
  let mockHandleSlashCommand: Mock;
  let mockScheduleToolCalls: Mock;
  let mockCancelAllToolCalls: Mock;
  let mockMarkToolsAsSubmitted: Mock;
  let handleAtCommandSpy: MockInstance;

  beforeEach(() => {
    vi.clearAllMocks(); // Clear mocks before each test

    mockAddItem = vi.fn();
    // Define the mock for getGeminiClient
    const mockGetGeminiClient = vi.fn().mockImplementation(() => {
      // MockedGeminiClientClass is defined in the module scope by the previous change.
      // It will use the mockStartChat and mockSendMessageStream that are managed within beforeEach.
      const clientInstance = new MockedGeminiClientClass(mockConfig);
      return clientInstance;
    });

    const contentGeneratorConfig = {
      model: 'test-model',
      apiKey: 'test-key',
      vertexai: false,
      authType: AuthType.USE_GEMINI,
    };

    mockConfig = {
      apiKey: 'test-api-key',
      model: 'gemini-pro',
      sandbox: false,
      targetDir: '/test/dir',
      debugMode: false,
      question: undefined,
      fullContext: false,
      coreTools: [],
      toolDiscoveryCommand: undefined,
      toolCallCommand: undefined,
      mcpServerCommand: undefined,
      mcpServers: undefined,
      userAgent: 'test-agent',
      userMemory: '',
      geminiMdFileCount: 0,
      alwaysSkipModificationConfirmation: false,
      vertexai: false,
      showMemoryUsage: false,
      contextFileName: undefined,
      getToolRegistry: vi.fn(
        () => ({ getToolSchemaList: vi.fn(() => []) }) as any,
      ),
      getProjectRoot: vi.fn(() => '/test/dir'),
      getCheckpointingEnabled: vi.fn(() => false),
      getGeminiClient: mockGetGeminiClient,
      getApprovalMode: () => ApprovalMode.DEFAULT,
      getUsageStatisticsEnabled: () => true,
      getDebugMode: () => false,
      addHistory: vi.fn(),
      getSessionId() {
        return 'test-session-id';
      },
      setQuotaErrorOccurred: vi.fn(),
      getQuotaErrorOccurred: vi.fn(() => false),
      getModel: vi.fn(() => 'gemini-2.5-pro'),
      getContentGeneratorConfig: vi
        .fn()
        .mockReturnValue(contentGeneratorConfig),
    } as unknown as Config;
    mockOnDebugMessage = vi.fn();
    mockHandleSlashCommand = vi.fn().mockResolvedValue(false);

    // Mock return value for useReactToolScheduler
    mockScheduleToolCalls = vi.fn();
    mockCancelAllToolCalls = vi.fn();
    mockMarkToolsAsSubmitted = vi.fn();

    // Default mock for useReactToolScheduler to prevent toolCalls being undefined initially
    mockUseReactToolScheduler.mockReturnValue([
      [], // Default to empty array for toolCalls
      mockScheduleToolCalls,
      mockCancelAllToolCalls,
      mockMarkToolsAsSubmitted,
    ]);

    // Reset mocks for GeminiClient instance methods (startChat and sendMessageStream)
    // The GeminiClient constructor itself is mocked at the module level.
    mockStartChat.mockClear().mockResolvedValue({
      sendMessageStream: mockSendMessageStream,
    } as unknown as any); // GeminiChat -> any
    mockSendMessageStream
      .mockClear()
      .mockReturnValue((async function* () {})());
    handleAtCommandSpy = vi.spyOn(atCommandProcessor, 'handleAtCommand');
  });

  const mockLoadedSettings: LoadedSettings = {
    merged: { preferredEditor: 'vscode' },
    user: { path: '/user/settings.json', settings: {} },
    workspace: { path: '/workspace/.qwen/settings.json', settings: {} },
    errors: [],
    forScope: vi.fn(),
    setValue: vi.fn(),
  } as unknown as LoadedSettings;

  const renderTestHook = (
    initialToolCalls: TrackedToolCall[] = [],
    geminiClient?: any,
  ) => {
    let currentToolCalls = initialToolCalls;
    const setToolCalls = (newToolCalls: TrackedToolCall[]) => {
      currentToolCalls = newToolCalls;
    };

    mockUseReactToolScheduler.mockImplementation(() => [
      currentToolCalls,
      mockScheduleToolCalls,
      mockCancelAllToolCalls,
      mockMarkToolsAsSubmitted,
    ]);

    const client = geminiClient || mockConfig.getGeminiClient();

    const { result, rerender } = renderHook(
      (props: {
        client: any;
        history: HistoryItem[];
        addItem: UseHistoryManagerReturn['addItem'];
        config: Config;
        onDebugMessage: (message: string) => void;
        handleSlashCommand: (
          cmd: PartListUnion,
        ) => Promise<SlashCommandProcessorResult | false>;
        shellModeActive: boolean;
        loadedSettings: LoadedSettings;
        toolCalls?: TrackedToolCall[]; // Allow passing updated toolCalls
      }) => {
        // Update the mock's return value if new toolCalls are passed in props
        if (props.toolCalls) {
          setToolCalls(props.toolCalls);
        }
        return useGeminiStream(
          props.client,
          props.history,
          props.addItem,
          props.config,
          props.onDebugMessage,
          props.handleSlashCommand,
          props.shellModeActive,
          () => 'vscode' as EditorType,
          () => {},
          () => Promise.resolve(),
          false,
          () => {},
          () => {},
          () => {},
        );
      },
      {
        initialProps: {
          client,
          history: [],
          addItem: mockAddItem as unknown as UseHistoryManagerReturn['addItem'],
          config: mockConfig,
          onDebugMessage: mockOnDebugMessage,
          handleSlashCommand: mockHandleSlashCommand as unknown as (
            cmd: PartListUnion,
          ) => Promise<SlashCommandProcessorResult | false>,
          shellModeActive: false,
          loadedSettings: mockLoadedSettings,
          toolCalls: initialToolCalls,
        },
      },
    );
    return {
      result,
      rerender,
      mockMarkToolsAsSubmitted,
      mockSendMessageStream,
      client,
    };
  };

  it('should not submit tool responses if not all tool calls are completed', () => {
    const toolCalls: TrackedToolCall[] = [
      {
        request: {
          callId: 'call1',
          name: 'tool1',
          args: {},
          isClientInitiated: false,
          prompt_id: 'prompt-id-1',
        },
        status: 'success',
        responseSubmittedToGemini: false,
        response: {
          callId: 'call1',
          responseParts: [{ text: 'tool 1 response' }],
          error: undefined,
<<<<<<< HEAD
          errorType: undefined,
=======
          errorType: undefined, // FIX: Added missing property
>>>>>>> 76553622
          resultDisplay: 'Tool 1 success display',
        },
        tool: {
          name: 'tool1',
          displayName: 'tool1',
          description: 'desc1',
          build: vi.fn(),
        } as any,
        invocation: {
          getDescription: () => `Mock description`,
        } as unknown as AnyToolInvocation,
        startTime: Date.now(),
        endTime: Date.now(),
      } as TrackedCompletedToolCall,
      {
        request: {
          callId: 'call2',
          name: 'tool2',
          args: {},
          prompt_id: 'prompt-id-1',
        },
        status: 'executing',
        responseSubmittedToGemini: false,
        tool: {
          name: 'tool2',
          displayName: 'tool2',
          description: 'desc2',
          build: vi.fn(),
        } as any,
        invocation: {
          getDescription: () => `Mock description`,
        } as unknown as AnyToolInvocation,
        startTime: Date.now(),
        liveOutput: '...',
      } as TrackedExecutingToolCall,
    ];

    const { mockMarkToolsAsSubmitted, mockSendMessageStream } =
      renderTestHook(toolCalls);

    // Effect for submitting tool responses depends on toolCalls and isResponding
    // isResponding is initially false, so the effect should run.

    expect(mockMarkToolsAsSubmitted).not.toHaveBeenCalled();
    expect(mockSendMessageStream).not.toHaveBeenCalled(); // submitQuery uses this
  });

  it('should submit tool responses when all tool calls are completed and ready', async () => {
    const toolCall1ResponseParts: Part[] = [{ text: 'tool 1 final response' }];
    const toolCall2ResponseParts: Part[] = [{ text: 'tool 2 final response' }];
    const completedToolCalls: TrackedToolCall[] = [
      {
        request: {
          callId: 'call1',
          name: 'tool1',
          args: {},
          isClientInitiated: false,
          prompt_id: 'prompt-id-2',
        },
        status: 'success',
        responseSubmittedToGemini: false,
        response: {
          callId: 'call1',
          responseParts: toolCall1ResponseParts,
          errorType: undefined, // FIX: Added missing property
        },
        tool: {
          displayName: 'MockTool',
        },
        invocation: {
          getDescription: () => `Mock description`,
        } as unknown as AnyToolInvocation,
      } as TrackedCompletedToolCall,
      {
        request: {
          callId: 'call2',
          name: 'tool2',
          args: {},
          isClientInitiated: false,
          prompt_id: 'prompt-id-2',
        },
        status: 'error',
        responseSubmittedToGemini: false,
        response: {
          callId: 'call2',
          responseParts: toolCall2ResponseParts,
          errorType: ToolErrorType.UNHANDLED_EXCEPTION, // FIX: Added missing property
        },
      } as TrackedCompletedToolCall, // Treat error as a form of completion for submission
    ];

    // Capture the onComplete callback
    let capturedOnComplete:
      | ((completedTools: TrackedToolCall[]) => Promise<void>)
      | null = null;

    mockUseReactToolScheduler.mockImplementation((onComplete) => {
      capturedOnComplete = onComplete;
      return [[], mockScheduleToolCalls, mockMarkToolsAsSubmitted];
    });

    renderHook(() =>
      useGeminiStream(
        new MockedGeminiClientClass(mockConfig),
        [],
        mockAddItem,
        mockConfig,
        mockOnDebugMessage,
        mockHandleSlashCommand,
        false,
        () => 'vscode' as EditorType,
        () => {},
        () => Promise.resolve(),
        false,
        () => {},
        () => {},
        () => {},
      ),
    );

    // Trigger the onComplete callback with completed tools
    await act(async () => {
      if (capturedOnComplete) {
        await capturedOnComplete(completedToolCalls);
      }
    });

    await waitFor(() => {
      expect(mockMarkToolsAsSubmitted).toHaveBeenCalledTimes(1);
      expect(mockSendMessageStream).toHaveBeenCalledTimes(1);
    });

    const expectedMergedResponse = [
      ...toolCall1ResponseParts,
      ...toolCall2ResponseParts,
    ];
    expect(mockSendMessageStream).toHaveBeenCalledWith(
      expectedMergedResponse,
      expect.any(AbortSignal),
      'prompt-id-2',
    );
  });

  it('should handle all tool calls being cancelled', async () => {
    const cancelledToolCalls: TrackedToolCall[] = [
      {
        request: {
          callId: '1',
          name: 'testTool',
          args: {},
          isClientInitiated: false,
          prompt_id: 'prompt-id-3',
        },
        status: 'cancelled',
        response: {
          callId: '1',
          responseParts: [{ text: 'cancelled' }],
          errorType: undefined, // FIX: Added missing property
        },
        responseSubmittedToGemini: false,
        tool: {
          displayName: 'mock tool',
        },
        invocation: {
          getDescription: () => `Mock description`,
        } as unknown as AnyToolInvocation,
      } as TrackedCancelledToolCall,
    ];
    const client = new MockedGeminiClientClass(mockConfig);

    // Capture the onComplete callback
    let capturedOnComplete:
      | ((completedTools: TrackedToolCall[]) => Promise<void>)
      | null = null;

    mockUseReactToolScheduler.mockImplementation((onComplete) => {
      capturedOnComplete = onComplete;
      return [[], mockScheduleToolCalls, mockMarkToolsAsSubmitted];
    });

    renderHook(() =>
      useGeminiStream(
        client,
        [],
        mockAddItem,
        mockConfig,
        mockOnDebugMessage,
        mockHandleSlashCommand,
        false,
        () => 'vscode' as EditorType,
        () => {},
        () => Promise.resolve(),
        false,
        () => {},
        () => {},
        () => {},
      ),
    );

    // Trigger the onComplete callback with cancelled tools
    await act(async () => {
      if (capturedOnComplete) {
        await capturedOnComplete(cancelledToolCalls);
      }
    });

    await waitFor(() => {
      expect(mockMarkToolsAsSubmitted).toHaveBeenCalledWith(['1']);
      expect(client.addHistory).toHaveBeenCalledWith({
        role: 'user',
        parts: [{ text: 'cancelled' }],
      });
      // Ensure we do NOT call back to the API
      expect(mockSendMessageStream).not.toHaveBeenCalled();
    });
  });

  it('should group multiple cancelled tool call responses into a single history entry', async () => {
    const cancelledToolCall1: TrackedCancelledToolCall = {
      request: {
        callId: 'cancel-1',
        name: 'toolA',
        args: {},
        isClientInitiated: false,
        prompt_id: 'prompt-id-7',
      },
      tool: {
        name: 'toolA',
        displayName: 'toolA',
        description: 'descA',
        build: vi.fn(),
      } as any,
      invocation: {
        getDescription: () => `Mock description`,
      } as unknown as AnyToolInvocation,
      status: 'cancelled',
      response: {
        callId: 'cancel-1',
        responseParts: [
          { functionResponse: { name: 'toolA', id: 'cancel-1' } },
        ],
        resultDisplay: undefined,
        error: undefined,
<<<<<<< HEAD
        errorType: undefined,
=======
        errorType: undefined, // FIX: Added missing property
>>>>>>> 76553622
      },
      responseSubmittedToGemini: false,
    };
    const cancelledToolCall2: TrackedCancelledToolCall = {
      request: {
        callId: 'cancel-2',
        name: 'toolB',
        args: {},
        isClientInitiated: false,
        prompt_id: 'prompt-id-8',
      },
      tool: {
        name: 'toolB',
        displayName: 'toolB',
        description: 'descB',
        build: vi.fn(),
      } as any,
      invocation: {
        getDescription: () => `Mock description`,
      } as unknown as AnyToolInvocation,
      status: 'cancelled',
      response: {
        callId: 'cancel-2',
        responseParts: [
          { functionResponse: { name: 'toolB', id: 'cancel-2' } },
        ],
        resultDisplay: undefined,
        error: undefined,
<<<<<<< HEAD
        errorType: undefined,
=======
        errorType: undefined, // FIX: Added missing property
>>>>>>> 76553622
      },
      responseSubmittedToGemini: false,
    };
    const allCancelledTools = [cancelledToolCall1, cancelledToolCall2];
    const client = new MockedGeminiClientClass(mockConfig);

    let capturedOnComplete:
      | ((completedTools: TrackedToolCall[]) => Promise<void>)
      | null = null;

    mockUseReactToolScheduler.mockImplementation((onComplete) => {
      capturedOnComplete = onComplete;
      return [[], mockScheduleToolCalls, mockMarkToolsAsSubmitted];
    });

    renderHook(() =>
      useGeminiStream(
        client,
        [],
        mockAddItem,
        mockConfig,
        mockOnDebugMessage,
        mockHandleSlashCommand,
        false,
        () => 'vscode' as EditorType,
        () => {},
        () => Promise.resolve(),
        false,
        () => {},
        () => {},
        () => {},
      ),
    );

    // Trigger the onComplete callback with multiple cancelled tools
    await act(async () => {
      if (capturedOnComplete) {
        await capturedOnComplete(allCancelledTools);
      }
    });

    await waitFor(() => {
      // The tools should be marked as submitted locally
      expect(mockMarkToolsAsSubmitted).toHaveBeenCalledWith([
        'cancel-1',
        'cancel-2',
      ]);

      // Crucially, addHistory should be called only ONCE
      expect(client.addHistory).toHaveBeenCalledTimes(1);

      // And that single call should contain BOTH function responses
      expect(client.addHistory).toHaveBeenCalledWith({
        role: 'user',
        parts: [
          ...(cancelledToolCall1.response.responseParts as Part[]),
          ...(cancelledToolCall2.response.responseParts as Part[]),
        ],
      });

      // No message should be sent back to the API for a turn with only cancellations
      expect(mockSendMessageStream).not.toHaveBeenCalled();
    });
  });

  it('should not flicker streaming state to Idle between tool completion and submission', async () => {
    const toolCallResponseParts: PartListUnion = [
      { text: 'tool 1 final response' },
    ];

    const initialToolCalls: TrackedToolCall[] = [
      {
        request: {
          callId: 'call1',
          name: 'tool1',
          args: {},
          isClientInitiated: false,
          prompt_id: 'prompt-id-4',
        },
        status: 'executing',
        responseSubmittedToGemini: false,
        tool: {
          name: 'tool1',
          displayName: 'tool1',
          description: 'desc',
          build: vi.fn(),
        } as any,
        invocation: {
          getDescription: () => `Mock description`,
        } as unknown as AnyToolInvocation,
        startTime: Date.now(),
      } as TrackedExecutingToolCall,
    ];

    const completedToolCalls: TrackedToolCall[] = [
      {
        ...(initialToolCalls[0] as TrackedExecutingToolCall),
        status: 'success',
        response: {
          callId: 'call1',
          responseParts: toolCallResponseParts,
          error: undefined,
<<<<<<< HEAD
          errorType: undefined,
=======
          errorType: undefined, // FIX: Added missing property
>>>>>>> 76553622
          resultDisplay: 'Tool 1 success display',
        },
        endTime: Date.now(),
      } as TrackedCompletedToolCall,
    ];

    // Capture the onComplete callback
    let capturedOnComplete:
      | ((completedTools: TrackedToolCall[]) => Promise<void>)
      | null = null;
    let currentToolCalls = initialToolCalls;

    mockUseReactToolScheduler.mockImplementation((onComplete) => {
      capturedOnComplete = onComplete;
      return [
        currentToolCalls,
        mockScheduleToolCalls,
        mockMarkToolsAsSubmitted,
      ];
    });

    const { result, rerender } = renderHook(() =>
      useGeminiStream(
        new MockedGeminiClientClass(mockConfig),
        [],
        mockAddItem,
        mockConfig,
        mockOnDebugMessage,
        mockHandleSlashCommand,
        false,
        () => 'vscode' as EditorType,
        () => {},
        () => Promise.resolve(),
        false,
        () => {},
        () => {},
        () => {},
      ),
    );

    // 1. Initial state should be Responding because a tool is executing.
    expect(result.current.streamingState).toBe(StreamingState.Responding);

    // 2. Update the tool calls to completed state and rerender
    currentToolCalls = completedToolCalls;
    mockUseReactToolScheduler.mockImplementation((onComplete) => {
      capturedOnComplete = onComplete;
      return [
        completedToolCalls,
        mockScheduleToolCalls,
        mockMarkToolsAsSubmitted,
      ];
    });

    act(() => {
      rerender();
    });

    // 3. The state should *still* be Responding, not Idle.
    // This is because the completed tool's response has not been submitted yet.
    expect(result.current.streamingState).toBe(StreamingState.Responding);

    // 4. Trigger the onComplete callback to simulate tool completion
    await act(async () => {
      if (capturedOnComplete) {
        await capturedOnComplete(completedToolCalls);
      }
    });

    // 5. Wait for submitQuery to be called
    await waitFor(() => {
      expect(mockSendMessageStream).toHaveBeenCalledWith(
        toolCallResponseParts,
        expect.any(AbortSignal),
        'prompt-id-4',
      );
    });

    // 6. After submission, the state should remain Responding until the stream completes.
    expect(result.current.streamingState).toBe(StreamingState.Responding);
  });

  describe('User Cancellation', () => {
    let keypressCallback: (key: any) => void;
    const mockUseKeypress = useKeypress as Mock;

    beforeEach(() => {
      // Capture the callback passed to useKeypress
      mockUseKeypress.mockImplementation((callback, options) => {
        if (options.isActive) {
          keypressCallback = callback;
        } else {
          keypressCallback = () => {};
        }
      });
    });

    const simulateEscapeKeyPress = () => {
      act(() => {
        keypressCallback({ name: 'escape' });
      });
    };

    it('should cancel an in-progress stream when escape is pressed', async () => {
      const mockStream = (async function* () {
        yield { type: 'content', value: 'Part 1' };
        // Keep the stream open
        await new Promise(() => {});
      })();
      mockSendMessageStream.mockReturnValue(mockStream);

      const { result } = renderTestHook();

      // Start a query
      await act(async () => {
        result.current.submitQuery('test query');
      });

      // Wait for the first part of the response
      await waitFor(() => {
        expect(result.current.streamingState).toBe(StreamingState.Responding);
      });

      // Simulate escape key press
      simulateEscapeKeyPress();

      // Verify cancellation message is added
      await waitFor(() => {
        expect(mockAddItem).toHaveBeenCalledWith(
          {
            type: MessageType.INFO,
            text: 'Request cancelled.',
          },
          expect.any(Number),
        );
      });

      // Verify state is reset
      expect(result.current.streamingState).toBe(StreamingState.Idle);
    });

    it('should call onCancelSubmit handler when escape is pressed', async () => {
      const cancelSubmitSpy = vi.fn();
      const mockStream = (async function* () {
        yield { type: 'content', value: 'Part 1' };
        // Keep the stream open
        await new Promise(() => {});
      })();
      mockSendMessageStream.mockReturnValue(mockStream);

      const { result } = renderHook(() =>
        useGeminiStream(
          mockConfig.getGeminiClient(),
          [],
          mockAddItem,
          mockConfig,
          mockOnDebugMessage,
          mockHandleSlashCommand,
          false,
          () => 'vscode' as EditorType,
          () => {},
          () => Promise.resolve(),
          false,
          () => {},
          () => {},
          cancelSubmitSpy,
        ),
      );

      // Start a query
      await act(async () => {
        result.current.submitQuery('test query');
      });

      simulateEscapeKeyPress();

      expect(cancelSubmitSpy).toHaveBeenCalled();
    });

    it('should not do anything if escape is pressed when not responding', () => {
      const { result } = renderTestHook();

      expect(result.current.streamingState).toBe(StreamingState.Idle);

      // Simulate escape key press
      simulateEscapeKeyPress();

      // No change should happen, no cancellation message
      expect(mockAddItem).not.toHaveBeenCalledWith(
        expect.objectContaining({
          text: 'Request cancelled.',
        }),
        expect.any(Number),
      );
    });

    it('should prevent further processing after cancellation', async () => {
      let continueStream: () => void;
      const streamPromise = new Promise<void>((resolve) => {
        continueStream = resolve;
      });

      const mockStream = (async function* () {
        yield { type: 'content', value: 'Initial' };
        await streamPromise; // Wait until we manually continue
        yield { type: 'content', value: ' Canceled' };
      })();
      mockSendMessageStream.mockReturnValue(mockStream);

      const { result } = renderTestHook();

      await act(async () => {
        result.current.submitQuery('long running query');
      });

      await waitFor(() => {
        expect(result.current.streamingState).toBe(StreamingState.Responding);
      });

      // Cancel the request
      simulateEscapeKeyPress();

      // Allow the stream to continue
      act(() => {
        continueStream();
      });

      // Wait a bit to see if the second part is processed
      await new Promise((resolve) => setTimeout(resolve, 50));

      // The text should not have been updated with " Canceled"
      const lastCall = mockAddItem.mock.calls.find(
        (call) => call[0].type === 'gemini',
      );
      expect(lastCall?.[0].text).toBe('Initial');

      // The final state should be idle after cancellation
      expect(result.current.streamingState).toBe(StreamingState.Idle);
    });

    it('should not cancel if a tool call is in progress (not just responding)', async () => {
      const toolCalls: TrackedToolCall[] = [
        {
          request: { callId: 'call1', name: 'tool1', args: {} },
          status: 'executing',
          responseSubmittedToGemini: false,
          tool: {
            name: 'tool1',
            description: 'desc1',
            build: vi.fn().mockImplementation((_) => ({
              getDescription: () => `Mock description`,
            })),
          } as any,
          invocation: {
            getDescription: () => `Mock description`,
          },
          startTime: Date.now(),
          liveOutput: '...',
        } as TrackedExecutingToolCall,
      ];

      const abortSpy = vi.spyOn(AbortController.prototype, 'abort');
      const { result } = renderTestHook(toolCalls);

      // State is `Responding` because a tool is running
      expect(result.current.streamingState).toBe(StreamingState.Responding);

      // Try to cancel
      simulateEscapeKeyPress();

      // Nothing should happen because the state is not `Responding`
      expect(abortSpy).not.toHaveBeenCalled();
    });
  });

  describe('Slash Command Handling', () => {
    it('should schedule a tool call when the command processor returns a schedule_tool action', async () => {
      const clientToolRequest: SlashCommandProcessorResult = {
        type: 'schedule_tool',
        toolName: 'save_memory',
        toolArgs: { fact: 'test fact' },
      };
      mockHandleSlashCommand.mockResolvedValue(clientToolRequest);

      const { result } = renderTestHook();

      await act(async () => {
        await result.current.submitQuery('/memory add "test fact"');
      });

      await waitFor(() => {
        expect(mockScheduleToolCalls).toHaveBeenCalledWith(
          [
            expect.objectContaining({
              name: 'save_memory',
              args: { fact: 'test fact' },
              isClientInitiated: true,
            }),
          ],
          expect.any(AbortSignal),
        );
        expect(mockSendMessageStream).not.toHaveBeenCalled();
      });
    });

    it('should stop processing and not call Gemini when a command is handled without a tool call', async () => {
      const uiOnlyCommandResult: SlashCommandProcessorResult = {
        type: 'handled',
      };
      mockHandleSlashCommand.mockResolvedValue(uiOnlyCommandResult);

      const { result } = renderTestHook();

      await act(async () => {
        await result.current.submitQuery('/help');
      });

      await waitFor(() => {
        expect(mockHandleSlashCommand).toHaveBeenCalledWith('/help');
        expect(mockScheduleToolCalls).not.toHaveBeenCalled();
        expect(mockSendMessageStream).not.toHaveBeenCalled(); // No LLM call made
      });
    });

    it('should call Gemini with prompt content when slash command returns a `submit_prompt` action', async () => {
      const customCommandResult: SlashCommandProcessorResult = {
        type: 'submit_prompt',
        content: 'This is the actual prompt from the command file.',
      };
      mockHandleSlashCommand.mockResolvedValue(customCommandResult);

      const { result, mockSendMessageStream: localMockSendMessageStream } =
        renderTestHook();

      await act(async () => {
        await result.current.submitQuery('/my-custom-command');
      });

      await waitFor(() => {
        expect(mockHandleSlashCommand).toHaveBeenCalledWith(
          '/my-custom-command',
        );

        expect(localMockSendMessageStream).not.toHaveBeenCalledWith(
          '/my-custom-command',
          expect.anything(),
          expect.anything(),
        );

        expect(localMockSendMessageStream).toHaveBeenCalledWith(
          'This is the actual prompt from the command file.',
          expect.any(AbortSignal),
          expect.any(String),
        );

        expect(mockScheduleToolCalls).not.toHaveBeenCalled();
      });
    });

    it('should correctly handle a submit_prompt action with empty content', async () => {
      const emptyPromptResult: SlashCommandProcessorResult = {
        type: 'submit_prompt',
        content: '',
      };
      mockHandleSlashCommand.mockResolvedValue(emptyPromptResult);

      const { result, mockSendMessageStream: localMockSendMessageStream } =
        renderTestHook();

      await act(async () => {
        await result.current.submitQuery('/emptycmd');
      });

      await waitFor(() => {
        expect(mockHandleSlashCommand).toHaveBeenCalledWith('/emptycmd');
        expect(localMockSendMessageStream).toHaveBeenCalledWith(
          '',
          expect.any(AbortSignal),
          expect.any(String),
        );
      });
    });

    it('should not call handleSlashCommand for line comments', async () => {
      const { result, mockSendMessageStream: localMockSendMessageStream } =
        renderTestHook();

      await act(async () => {
        await result.current.submitQuery('// This is a line comment');
      });

      await waitFor(() => {
        expect(mockHandleSlashCommand).not.toHaveBeenCalled();
        expect(localMockSendMessageStream).toHaveBeenCalledWith(
          '// This is a line comment',
          expect.any(AbortSignal),
          expect.any(String),
        );
      });
    });

    it('should not call handleSlashCommand for block comments', async () => {
      const { result, mockSendMessageStream: localMockSendMessageStream } =
        renderTestHook();

      await act(async () => {
        await result.current.submitQuery('/* This is a block comment */');
      });

      await waitFor(() => {
        expect(mockHandleSlashCommand).not.toHaveBeenCalled();
        expect(localMockSendMessageStream).toHaveBeenCalledWith(
          '/* This is a block comment */',
          expect.any(AbortSignal),
          expect.any(String),
        );
      });
    });
  });

  describe('Memory Refresh on save_memory', () => {
    it('should call performMemoryRefresh when a save_memory tool call completes successfully', async () => {
      const mockPerformMemoryRefresh = vi.fn();
      const completedToolCall: TrackedCompletedToolCall = {
        request: {
          callId: 'save-mem-call-1',
          name: 'save_memory',
          args: { fact: 'test' },
          isClientInitiated: true,
          prompt_id: 'prompt-id-6',
        },
        status: 'success',
        responseSubmittedToGemini: false,
        response: {
          callId: 'save-mem-call-1',
          responseParts: [{ text: 'Memory saved' }],
          resultDisplay: 'Success: Memory saved',
          error: undefined,
<<<<<<< HEAD
          errorType: undefined,
=======
          errorType: undefined, // FIX: Added missing property
>>>>>>> 76553622
        },
        tool: {
          name: 'save_memory',
          displayName: 'save_memory',
          description: 'Saves memory',
          build: vi.fn(),
        } as any,
        invocation: {
          getDescription: () => `Mock description`,
        } as unknown as AnyToolInvocation,
      };

      // Capture the onComplete callback
      let capturedOnComplete:
        | ((completedTools: TrackedToolCall[]) => Promise<void>)
        | null = null;

      mockUseReactToolScheduler.mockImplementation((onComplete) => {
        capturedOnComplete = onComplete;
        return [[], mockScheduleToolCalls, mockMarkToolsAsSubmitted];
      });

      renderHook(() =>
        useGeminiStream(
          new MockedGeminiClientClass(mockConfig),
          [],
          mockAddItem,
          mockConfig,
          mockOnDebugMessage,
          mockHandleSlashCommand,
          false,
          () => 'vscode' as EditorType,
          () => {},
          mockPerformMemoryRefresh,
          false,
          () => {},
          () => {},
          () => {},
        ),
      );

      // Trigger the onComplete callback with the completed save_memory tool
      await act(async () => {
        if (capturedOnComplete) {
          await capturedOnComplete([completedToolCall]);
        }
      });

      await waitFor(() => {
        expect(mockPerformMemoryRefresh).toHaveBeenCalledTimes(1);
      });
    });
  });

  describe('Error Handling', () => {
    it('should call parseAndFormatApiError with the correct authType on stream initialization failure', async () => {
      // 1. Setup
      const mockError = new Error('Rate limit exceeded');
      const mockAuthType = AuthType.LOGIN_WITH_GOOGLE;
      mockParseAndFormatApiError.mockClear();
      mockSendMessageStream.mockReturnValue(
        (async function* () {
          yield { type: 'content', value: '' };
          throw mockError;
        })(),
      );

      const testConfig = {
        ...mockConfig,
        getContentGeneratorConfig: vi.fn(() => ({
          authType: mockAuthType,
        })),
        getModel: vi.fn(() => 'gemini-2.5-pro'),
      } as unknown as Config;

      const { result } = renderHook(() =>
        useGeminiStream(
          new MockedGeminiClientClass(testConfig),
          [],
          mockAddItem,
          testConfig,
          mockOnDebugMessage,
          mockHandleSlashCommand,
          false,
          () => 'vscode' as EditorType,
          () => {},
          () => Promise.resolve(),
          false,
          () => {},
          () => {},
          () => {},
        ),
      );

      // 2. Action
      await act(async () => {
        await result.current.submitQuery('test query');
      });

      // 3. Assertion
      await waitFor(() => {
        expect(mockParseAndFormatApiError).toHaveBeenCalledWith(
          'Rate limit exceeded',
          mockAuthType,
          undefined,
          'gemini-2.5-pro',
          'gemini-2.5-flash',
        );
      });
    });
  });

  describe('handleFinishedEvent', () => {
    it('should add info message for MAX_TOKENS finish reason', async () => {
      // Setup mock to return a stream with MAX_TOKENS finish reason
      mockSendMessageStream.mockReturnValue(
        (async function* () {
          yield {
            type: ServerGeminiEventType.Content,
            value: 'This is a truncated response...',
          };
          yield { type: ServerGeminiEventType.Finished, value: 'MAX_TOKENS' };
        })(),
      );

      const { result } = renderHook(() =>
        useGeminiStream(
          new MockedGeminiClientClass(mockConfig),
          [],
          mockAddItem,
          mockConfig,
          mockOnDebugMessage,
          mockHandleSlashCommand,
          false,
          () => 'vscode' as EditorType,
          () => {},
          () => Promise.resolve(),
          false,
          () => {},
          () => {},
          () => {},
        ),
      );

      // Submit a query
      await act(async () => {
        await result.current.submitQuery('Generate long text');
      });

      // Check that the info message was added
      await waitFor(() => {
        expect(mockAddItem).toHaveBeenCalledWith(
          {
            type: 'info',
            text: '⚠️  Response truncated due to token limits.',
          },
          expect.any(Number),
        );
      });
    });

    it('should not add message for STOP finish reason', async () => {
      // Setup mock to return a stream with STOP finish reason
      mockSendMessageStream.mockReturnValue(
        (async function* () {
          yield {
            type: ServerGeminiEventType.Content,
            value: 'Complete response',
          };
          yield { type: ServerGeminiEventType.Finished, value: 'STOP' };
        })(),
      );

      const { result } = renderHook(() =>
        useGeminiStream(
          new MockedGeminiClientClass(mockConfig),
          [],
          mockAddItem,
          mockConfig,
          mockOnDebugMessage,
          mockHandleSlashCommand,
          false,
          () => 'vscode' as EditorType,
          () => {},
          () => Promise.resolve(),
          false,
          () => {},
          () => {},
          () => {},
        ),
      );

      // Submit a query
      await act(async () => {
        await result.current.submitQuery('Test normal completion');
      });

      // Wait a bit to ensure no message is added
      await new Promise((resolve) => setTimeout(resolve, 100));

      // Check that no info message was added for STOP
      const infoMessages = mockAddItem.mock.calls.filter(
        (call) => call[0].type === 'info',
      );
      expect(infoMessages).toHaveLength(0);
    });

    it('should not add message for FINISH_REASON_UNSPECIFIED', async () => {
      // Setup mock to return a stream with FINISH_REASON_UNSPECIFIED
      mockSendMessageStream.mockReturnValue(
        (async function* () {
          yield {
            type: ServerGeminiEventType.Content,
            value: 'Response with unspecified finish',
          };
          yield {
            type: ServerGeminiEventType.Finished,
            value: 'FINISH_REASON_UNSPECIFIED',
          };
        })(),
      );

      const { result } = renderHook(() =>
        useGeminiStream(
          new MockedGeminiClientClass(mockConfig),
          [],
          mockAddItem,
          mockConfig,
          mockOnDebugMessage,
          mockHandleSlashCommand,
          false,
          () => 'vscode' as EditorType,
          () => {},
          () => Promise.resolve(),
          false,
          () => {},
          () => {},
          () => {},
        ),
      );

      // Submit a query
      await act(async () => {
        await result.current.submitQuery('Test unspecified finish');
      });

      // Wait a bit to ensure no message is added
      await new Promise((resolve) => setTimeout(resolve, 100));

      // Check that no info message was added
      const infoMessages = mockAddItem.mock.calls.filter(
        (call) => call[0].type === 'info',
      );
      expect(infoMessages).toHaveLength(0);
    });

    it('should add appropriate messages for other finish reasons', async () => {
      const testCases = [
        {
          reason: 'SAFETY',
          message: '⚠️  Response stopped due to safety reasons.',
        },
        {
          reason: 'RECITATION',
          message: '⚠️  Response stopped due to recitation policy.',
        },
        {
          reason: 'LANGUAGE',
          message: '⚠️  Response stopped due to unsupported language.',
        },
        {
          reason: 'BLOCKLIST',
          message: '⚠️  Response stopped due to forbidden terms.',
        },
        {
          reason: 'PROHIBITED_CONTENT',
          message: '⚠️  Response stopped due to prohibited content.',
        },
        {
          reason: 'SPII',
          message:
            '⚠️  Response stopped due to sensitive personally identifiable information.',
        },
        { reason: 'OTHER', message: '⚠️  Response stopped for other reasons.' },
        {
          reason: 'MALFORMED_FUNCTION_CALL',
          message: '⚠️  Response stopped due to malformed function call.',
        },
        {
          reason: 'IMAGE_SAFETY',
          message: '⚠️  Response stopped due to image safety violations.',
        },
        {
          reason: 'UNEXPECTED_TOOL_CALL',
          message: '⚠️  Response stopped due to unexpected tool call.',
        },
      ];

      for (const { reason, message } of testCases) {
        // Reset mocks for each test case
        mockAddItem.mockClear();
        mockSendMessageStream.mockReturnValue(
          (async function* () {
            yield {
              type: ServerGeminiEventType.Content,
              value: `Response for ${reason}`,
            };
            yield { type: ServerGeminiEventType.Finished, value: reason };
          })(),
        );

        const { result } = renderHook(() =>
          useGeminiStream(
            new MockedGeminiClientClass(mockConfig),
            [],
            mockAddItem,
            mockConfig,
            mockOnDebugMessage,
            mockHandleSlashCommand,
            false,
            () => 'vscode' as EditorType,
            () => {},
            () => Promise.resolve(),
            false,
            () => {},
            () => {},
            () => {},
          ),
        );

        await act(async () => {
          await result.current.submitQuery(`Test ${reason}`);
        });

        await waitFor(() => {
          expect(mockAddItem).toHaveBeenCalledWith(
            {
              type: 'info',
              text: message,
            },
            expect.any(Number),
          );
        });
      }
    });
  });

  it('should process @include commands, adding user turn after processing to prevent race conditions', async () => {
    const rawQuery = '@include file.txt Summarize this.';
    const processedQueryParts = [
      { text: 'Summarize this with content from @file.txt' },
      { text: 'File content...' },
    ];
    const userMessageTimestamp = Date.now();
    vi.spyOn(Date, 'now').mockReturnValue(userMessageTimestamp);

    handleAtCommandSpy.mockResolvedValue({
      processedQuery: processedQueryParts,
      shouldProceed: true,
    });

    const { result } = renderHook(() =>
      useGeminiStream(
        mockConfig.getGeminiClient() as GeminiClient,
        [],
        mockAddItem,
        mockConfig,
        mockOnDebugMessage,
        mockHandleSlashCommand,
        false, // shellModeActive
        vi.fn(), // getPreferredEditor
        vi.fn(), // onAuthError
        vi.fn(), // performMemoryRefresh
        false, // modelSwitched
        vi.fn(), // setModelSwitched
        vi.fn(), // onEditorClose
        vi.fn(), // onCancelSubmit
      ),
    );

    await act(async () => {
      await result.current.submitQuery(rawQuery);
    });

    expect(handleAtCommandSpy).toHaveBeenCalledWith(
      expect.objectContaining({
        query: rawQuery,
      }),
    );

    expect(mockAddItem).toHaveBeenCalledWith(
      {
        type: MessageType.USER,
        text: rawQuery,
      },
      userMessageTimestamp,
    );

    // FIX: The expectation now matches the actual call signature.
    expect(mockSendMessageStream).toHaveBeenCalledWith(
      processedQueryParts, // Argument 1: The parts array directly
      expect.any(AbortSignal), // Argument 2: An AbortSignal
      expect.any(String), // Argument 3: The prompt_id string
    );
  });
  describe('Thought Reset', () => {
    it('should reset thought to null when starting a new prompt', async () => {
      // First, simulate a response with a thought
      mockSendMessageStream.mockReturnValue(
        (async function* () {
          yield {
            type: ServerGeminiEventType.Thought,
            value: {
              subject: 'Previous thought',
              description: 'Old description',
            },
          };
          yield {
            type: ServerGeminiEventType.Content,
            value: 'Some response content',
          };
          yield { type: ServerGeminiEventType.Finished, value: 'STOP' };
        })(),
      );

      const { result } = renderHook(() =>
        useGeminiStream(
          new MockedGeminiClientClass(mockConfig),
          [],
          mockAddItem,
          mockConfig,
          mockOnDebugMessage,
          mockHandleSlashCommand,
          false,
          () => 'vscode' as EditorType,
          () => {},
          () => Promise.resolve(),
          false,
          () => {},
          () => {},
          () => {},
        ),
      );

      // Submit first query to set a thought
      await act(async () => {
        await result.current.submitQuery('First query');
      });

      // Wait for the first response to complete
      await waitFor(() => {
        expect(mockAddItem).toHaveBeenCalledWith(
          expect.objectContaining({
            type: 'gemini',
            text: 'Some response content',
          }),
          expect.any(Number),
        );
      });

      // Now simulate a new response without a thought
      mockSendMessageStream.mockReturnValue(
        (async function* () {
          yield {
            type: ServerGeminiEventType.Content,
            value: 'New response content',
          };
          yield { type: ServerGeminiEventType.Finished, value: 'STOP' };
        })(),
      );

      // Submit second query - thought should be reset
      await act(async () => {
        await result.current.submitQuery('Second query');
      });

      // The thought should be reset to null when starting the new prompt
      // We can verify this by checking that the LoadingIndicator would not show the previous thought
      // The actual thought state is internal to the hook, but we can verify the behavior
      // by ensuring the second response doesn't show the previous thought
      await waitFor(() => {
        expect(mockAddItem).toHaveBeenCalledWith(
          expect.objectContaining({
            type: 'gemini',
            text: 'New response content',
          }),
          expect.any(Number),
        );
      });
    });

    it('should reset thought to null when user cancels', async () => {
      // Mock a stream that yields a thought then gets cancelled
      mockSendMessageStream.mockReturnValue(
        (async function* () {
          yield {
            type: ServerGeminiEventType.Thought,
            value: { subject: 'Some thought', description: 'Description' },
          };
          yield { type: ServerGeminiEventType.UserCancelled };
        })(),
      );

      const { result } = renderHook(() =>
        useGeminiStream(
          new MockedGeminiClientClass(mockConfig),
          [],
          mockAddItem,
          mockConfig,
          mockOnDebugMessage,
          mockHandleSlashCommand,
          false,
          () => 'vscode' as EditorType,
          () => {},
          () => Promise.resolve(),
          false,
          () => {},
          () => {},
          () => {},
        ),
      );

      // Submit query
      await act(async () => {
        await result.current.submitQuery('Test query');
      });

      // Verify cancellation message was added
      await waitFor(() => {
        expect(mockAddItem).toHaveBeenCalledWith(
          expect.objectContaining({
            type: 'info',
            text: 'User cancelled the request.',
          }),
          expect.any(Number),
        );
      });

      // Verify state is reset to idle
      expect(result.current.streamingState).toBe(StreamingState.Idle);
    });

    it('should reset thought to null when there is an error', async () => {
      // Mock a stream that yields a thought then encounters an error
      mockSendMessageStream.mockReturnValue(
        (async function* () {
          yield {
            type: ServerGeminiEventType.Thought,
            value: { subject: 'Some thought', description: 'Description' },
          };
          yield {
            type: ServerGeminiEventType.Error,
            value: { error: { message: 'Test error' } },
          };
        })(),
      );

      const { result } = renderHook(() =>
        useGeminiStream(
          new MockedGeminiClientClass(mockConfig),
          [],
          mockAddItem,
          mockConfig,
          mockOnDebugMessage,
          mockHandleSlashCommand,
          false,
          () => 'vscode' as EditorType,
          () => {},
          () => Promise.resolve(),
          false,
          () => {},
          () => {},
          () => {},
        ),
      );

      // Submit query
      await act(async () => {
        await result.current.submitQuery('Test query');
      });

      // Verify error message was added
      await waitFor(() => {
        expect(mockAddItem).toHaveBeenCalledWith(
          expect.objectContaining({
            type: 'error',
          }),
          expect.any(Number),
        );
      });

      // Verify parseAndFormatApiError was called
      expect(mockParseAndFormatApiError).toHaveBeenCalledWith(
        { message: 'Test error' },
        expect.any(String),
        undefined,
        'gemini-2.5-pro',
        'gemini-2.5-flash',
      );
    });
  });

  describe('Concurrent Execution Prevention', () => {
    it('should prevent concurrent submitQuery calls', async () => {
      let resolveFirstCall!: () => void;
      let resolveSecondCall!: () => void;

      const firstCallPromise = new Promise<void>((resolve) => {
        resolveFirstCall = resolve;
      });

      const secondCallPromise = new Promise<void>((resolve) => {
        resolveSecondCall = resolve;
      });

      // Mock a long-running stream for the first call
      const firstStream = (async function* () {
        yield {
          type: ServerGeminiEventType.Content,
          value: 'First call content',
        };
        await firstCallPromise; // Wait until we manually resolve
        yield { type: ServerGeminiEventType.Finished, value: 'STOP' };
      })();

      // Mock a stream for the second call (should not be used)
      const secondStream = (async function* () {
        yield {
          type: ServerGeminiEventType.Content,
          value: 'Second call content',
        };
        await secondCallPromise;
        yield { type: ServerGeminiEventType.Finished, value: 'STOP' };
      })();

      let callCount = 0;
      mockSendMessageStream.mockImplementation(() => {
        callCount++;
        if (callCount === 1) {
          return firstStream;
        } else {
          return secondStream;
        }
      });

      const { result } = renderTestHook();

      // Start first call
      const firstCallResult = act(async () => {
        await result.current.submitQuery('First query');
      });

      // Wait a bit to ensure first call has started
      await new Promise((resolve) => setTimeout(resolve, 10));

      // Try to start second call while first is still running
      const secondCallResult = act(async () => {
        await result.current.submitQuery('Second query');
      });

      // Resolve both calls
      resolveFirstCall();
      resolveSecondCall();

      await Promise.all([firstCallResult, secondCallResult]);

      // Verify only one call was made to sendMessageStream
      expect(mockSendMessageStream).toHaveBeenCalledTimes(1);
      expect(mockSendMessageStream).toHaveBeenCalledWith(
        'First query',
        expect.any(AbortSignal),
        expect.any(String),
      );

      // Verify only the first query was added to history
      const userMessages = mockAddItem.mock.calls.filter(
        (call) => call[0].type === MessageType.USER,
      );
      expect(userMessages).toHaveLength(1);
      expect(userMessages[0][0].text).toBe('First query');
    });

    it('should allow subsequent calls after first call completes', async () => {
      // Mock streams that complete immediately
      mockSendMessageStream
        .mockReturnValueOnce(
          (async function* () {
            yield {
              type: ServerGeminiEventType.Content,
              value: 'First response',
            };
            yield { type: ServerGeminiEventType.Finished, value: 'STOP' };
          })(),
        )
        .mockReturnValueOnce(
          (async function* () {
            yield {
              type: ServerGeminiEventType.Content,
              value: 'Second response',
            };
            yield { type: ServerGeminiEventType.Finished, value: 'STOP' };
          })(),
        );

      const { result } = renderTestHook();

      // First call
      await act(async () => {
        await result.current.submitQuery('First query');
      });

      // Second call after first completes
      await act(async () => {
        await result.current.submitQuery('Second query');
      });

      // Both calls should have been made
      expect(mockSendMessageStream).toHaveBeenCalledTimes(2);
      expect(mockSendMessageStream).toHaveBeenNthCalledWith(
        1,
        'First query',
        expect.any(AbortSignal),
        expect.any(String),
      );
      expect(mockSendMessageStream).toHaveBeenNthCalledWith(
        2,
        'Second query',
        expect.any(AbortSignal),
        expect.any(String),
      );
    });

    it('should reset execution flag even when query preparation fails', async () => {
      const { result } = renderTestHook();

      // First call with empty query (should fail in preparation)
      await act(async () => {
        await result.current.submitQuery('   '); // Empty trimmed query
      });

      // Second call should work normally
      await act(async () => {
        await result.current.submitQuery('Second query');
      });

      // Verify that only the second call was made (empty query is filtered out)
      expect(mockSendMessageStream).toHaveBeenCalledTimes(1);
      expect(mockSendMessageStream).toHaveBeenCalledWith(
        'Second query',
        expect.any(AbortSignal),
        expect.any(String),
      );
    });
  });

  it('should process @include commands, adding user turn after processing to prevent race conditions', async () => {
    const rawQuery = '@include file.txt Summarize this.';
    const processedQueryParts = [
      { text: 'Summarize this with content from @file.txt' },
      { text: 'File content...' },
    ];
    const userMessageTimestamp = Date.now();
    vi.spyOn(Date, 'now').mockReturnValue(userMessageTimestamp);

    handleAtCommandSpy.mockResolvedValue({
      processedQuery: processedQueryParts,
      shouldProceed: true,
    });

    const { result } = renderHook(() =>
      useGeminiStream(
        mockConfig.getGeminiClient() as GeminiClient,
        [],
        mockAddItem,
        mockConfig,
        mockOnDebugMessage,
        mockHandleSlashCommand,
        false,
        vi.fn(),
        vi.fn(),
        vi.fn(),
        false,
        vi.fn(),
        vi.fn(),
        vi.fn(),
      ),
    );

    await act(async () => {
      await result.current.submitQuery(rawQuery);
    });

    expect(handleAtCommandSpy).toHaveBeenCalledWith(
      expect.objectContaining({
        query: rawQuery,
      }),
    );

    expect(mockAddItem).toHaveBeenCalledWith(
      {
        type: MessageType.USER,
        text: rawQuery,
      },
      userMessageTimestamp,
    );

    // FIX: This expectation now correctly matches the actual function call signature.
    expect(mockSendMessageStream).toHaveBeenCalledWith(
      processedQueryParts, // Argument 1: The parts array directly
      expect.any(AbortSignal), // Argument 2: An AbortSignal
      expect.any(String), // Argument 3: The prompt_id string
    );
  });
});<|MERGE_RESOLUTION|>--- conflicted
+++ resolved
@@ -5,30 +5,13 @@
  */
 
 /* eslint-disable @typescript-eslint/no-explicit-any */
-<<<<<<< HEAD
-import {
-  describe,
-  it,
-  expect,
-  vi,
-  beforeEach,
-  Mock,
-  MockInstance,
-} from 'vitest';
-=======
 import type { Mock, MockInstance } from 'vitest';
 import { describe, it, expect, vi, beforeEach } from 'vitest';
->>>>>>> 76553622
 import { renderHook, act, waitFor } from '@testing-library/react';
 import { useGeminiStream } from './useGeminiStream.js';
 import { useKeypress } from './useKeypress.js';
 import * as atCommandProcessor from './atCommandProcessor.js';
-<<<<<<< HEAD
-import {
-  useReactToolScheduler,
-=======
 import type {
->>>>>>> 76553622
   TrackedToolCall,
   TrackedCompletedToolCall,
   TrackedExecutingToolCall,
@@ -38,26 +21,15 @@
 import type {
   Config,
   EditorType,
-<<<<<<< HEAD
-  AuthType,
-  GeminiClient,
-  GeminiEventType as ServerGeminiEventType,
-  AnyToolInvocation,
-  ToolErrorType,
-} from '@qwen-code/qwen-code-core';
-import { Part, PartListUnion } from '@google/genai';
-import { UseHistoryManagerReturn } from './useHistoryManager.js';
-=======
   GeminiClient,
   AnyToolInvocation,
-} from '@google/gemini-cli-core';
->>>>>>> 76553622
+} from '@qwen-code/qwen-code-core';
 import {
   ApprovalMode,
   AuthType,
   GeminiEventType as ServerGeminiEventType,
   ToolErrorType,
-} from '@google/gemini-cli-core';
+} from '@qwen-code/qwen-code-core';
 import type { Part, PartListUnion } from '@google/genai';
 import type { UseHistoryManagerReturn } from './useHistoryManager.js';
 import type { HistoryItem, SlashCommandProcessorResult } from '../types.js';
@@ -358,11 +330,7 @@
           callId: 'call1',
           responseParts: [{ text: 'tool 1 response' }],
           error: undefined,
-<<<<<<< HEAD
-          errorType: undefined,
-=======
           errorType: undefined, // FIX: Added missing property
->>>>>>> 76553622
           resultDisplay: 'Tool 1 success display',
         },
         tool: {
@@ -606,11 +574,7 @@
         ],
         resultDisplay: undefined,
         error: undefined,
-<<<<<<< HEAD
-        errorType: undefined,
-=======
         errorType: undefined, // FIX: Added missing property
->>>>>>> 76553622
       },
       responseSubmittedToGemini: false,
     };
@@ -639,11 +603,7 @@
         ],
         resultDisplay: undefined,
         error: undefined,
-<<<<<<< HEAD
-        errorType: undefined,
-=======
         errorType: undefined, // FIX: Added missing property
->>>>>>> 76553622
       },
       responseSubmittedToGemini: false,
     };
@@ -746,11 +706,7 @@
           callId: 'call1',
           responseParts: toolCallResponseParts,
           error: undefined,
-<<<<<<< HEAD
-          errorType: undefined,
-=======
           errorType: undefined, // FIX: Added missing property
->>>>>>> 76553622
           resultDisplay: 'Tool 1 success display',
         },
         endTime: Date.now(),
@@ -1189,11 +1145,7 @@
           responseParts: [{ text: 'Memory saved' }],
           resultDisplay: 'Success: Memory saved',
           error: undefined,
-<<<<<<< HEAD
-          errorType: undefined,
-=======
           errorType: undefined, // FIX: Added missing property
->>>>>>> 76553622
         },
         tool: {
           name: 'save_memory',
@@ -1948,63 +1900,4 @@
       );
     });
   });
-
-  it('should process @include commands, adding user turn after processing to prevent race conditions', async () => {
-    const rawQuery = '@include file.txt Summarize this.';
-    const processedQueryParts = [
-      { text: 'Summarize this with content from @file.txt' },
-      { text: 'File content...' },
-    ];
-    const userMessageTimestamp = Date.now();
-    vi.spyOn(Date, 'now').mockReturnValue(userMessageTimestamp);
-
-    handleAtCommandSpy.mockResolvedValue({
-      processedQuery: processedQueryParts,
-      shouldProceed: true,
-    });
-
-    const { result } = renderHook(() =>
-      useGeminiStream(
-        mockConfig.getGeminiClient() as GeminiClient,
-        [],
-        mockAddItem,
-        mockConfig,
-        mockOnDebugMessage,
-        mockHandleSlashCommand,
-        false,
-        vi.fn(),
-        vi.fn(),
-        vi.fn(),
-        false,
-        vi.fn(),
-        vi.fn(),
-        vi.fn(),
-      ),
-    );
-
-    await act(async () => {
-      await result.current.submitQuery(rawQuery);
-    });
-
-    expect(handleAtCommandSpy).toHaveBeenCalledWith(
-      expect.objectContaining({
-        query: rawQuery,
-      }),
-    );
-
-    expect(mockAddItem).toHaveBeenCalledWith(
-      {
-        type: MessageType.USER,
-        text: rawQuery,
-      },
-      userMessageTimestamp,
-    );
-
-    // FIX: This expectation now correctly matches the actual function call signature.
-    expect(mockSendMessageStream).toHaveBeenCalledWith(
-      processedQueryParts, // Argument 1: The parts array directly
-      expect.any(AbortSignal), // Argument 2: An AbortSignal
-      expect.any(String), // Argument 3: The prompt_id string
-    );
-  });
 });