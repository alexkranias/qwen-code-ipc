/**
 * @license
 * Copyright 2025 Google LLC
 * SPDX-License-Identifier: Apache-2.0
 */

import { describe, it, expect, vi, beforeEach } from 'vitest';
import { directoryCommand, expandHomeDir } from './directoryCommand.js';
<<<<<<< HEAD
import { Config, WorkspaceContext } from '@qwen-code/qwen-code-core';
import { CommandContext } from './types.js';
=======
import type { Config, WorkspaceContext } from '@google/gemini-cli-core';
import type { CommandContext } from './types.js';
>>>>>>> 76553622
import { MessageType } from '../types.js';
import * as os from 'node:os';
import * as path from 'node:path';

describe('directoryCommand', () => {
  let mockContext: CommandContext;
  let mockConfig: Config;
  let mockWorkspaceContext: WorkspaceContext;
  const addCommand = directoryCommand.subCommands?.find(
    (c) => c.name === 'add',
  );
  const showCommand = directoryCommand.subCommands?.find(
    (c) => c.name === 'show',
  );

  beforeEach(() => {
    mockWorkspaceContext = {
      addDirectory: vi.fn(),
      getDirectories: vi
        .fn()
        .mockReturnValue([
          path.normalize('/home/user/project1'),
          path.normalize('/home/user/project2'),
        ]),
    } as unknown as WorkspaceContext;

    mockConfig = {
      getWorkspaceContext: () => mockWorkspaceContext,
      isRestrictiveSandbox: vi.fn().mockReturnValue(false),
      getGeminiClient: vi.fn().mockReturnValue({
        addDirectoryContext: vi.fn(),
      }),
      getWorkingDir: () => '/test/dir',
      shouldLoadMemoryFromIncludeDirectories: () => false,
      getDebugMode: () => false,
      getFileService: () => ({}),
      getExtensionContextFilePaths: () => [],
      getFileFilteringOptions: () => ({ ignore: [], include: [] }),
      setUserMemory: vi.fn(),
      setGeminiMdFileCount: vi.fn(),
    } as unknown as Config;

    mockContext = {
      services: {
        config: mockConfig,
        settings: {
          merged: {
            memoryDiscoveryMaxDirs: 1000,
          },
        },
      },
      ui: {
        addItem: vi.fn(),
      },
    } as unknown as CommandContext;
  });

  describe('show', () => {
    it('should display the list of directories', () => {
      if (!showCommand?.action) throw new Error('No action');
      showCommand.action(mockContext, '');
      expect(mockWorkspaceContext.getDirectories).toHaveBeenCalled();
      expect(mockContext.ui.addItem).toHaveBeenCalledWith(
        expect.objectContaining({
          type: MessageType.INFO,
          text: `Current workspace directories:\n- ${path.normalize(
            '/home/user/project1',
          )}\n- ${path.normalize('/home/user/project2')}`,
        }),
        expect.any(Number),
      );
    });
  });

  describe('add', () => {
    it('should show an error if no path is provided', () => {
      if (!addCommand?.action) throw new Error('No action');
      addCommand.action(mockContext, '');
      expect(mockContext.ui.addItem).toHaveBeenCalledWith(
        expect.objectContaining({
          type: MessageType.ERROR,
          text: 'Please provide at least one path to add.',
        }),
        expect.any(Number),
      );
    });

    it('should call addDirectory and show a success message for a single path', async () => {
      const newPath = path.normalize('/home/user/new-project');
      if (!addCommand?.action) throw new Error('No action');
      await addCommand.action(mockContext, newPath);
      expect(mockWorkspaceContext.addDirectory).toHaveBeenCalledWith(newPath);
      expect(mockContext.ui.addItem).toHaveBeenCalledWith(
        expect.objectContaining({
          type: MessageType.INFO,
          text: `Successfully added directories:\n- ${newPath}`,
        }),
        expect.any(Number),
      );
    });

    it('should call addDirectory for each path and show a success message for multiple paths', async () => {
      const newPath1 = path.normalize('/home/user/new-project1');
      const newPath2 = path.normalize('/home/user/new-project2');
      if (!addCommand?.action) throw new Error('No action');
      await addCommand.action(mockContext, `${newPath1},${newPath2}`);
      expect(mockWorkspaceContext.addDirectory).toHaveBeenCalledWith(newPath1);
      expect(mockWorkspaceContext.addDirectory).toHaveBeenCalledWith(newPath2);
      expect(mockContext.ui.addItem).toHaveBeenCalledWith(
        expect.objectContaining({
          type: MessageType.INFO,
          text: `Successfully added directories:\n- ${newPath1}\n- ${newPath2}`,
        }),
        expect.any(Number),
      );
    });

    it('should show an error if addDirectory throws an exception', async () => {
      const error = new Error('Directory does not exist');
      vi.mocked(mockWorkspaceContext.addDirectory).mockImplementation(() => {
        throw error;
      });
      const newPath = path.normalize('/home/user/invalid-project');
      if (!addCommand?.action) throw new Error('No action');
      await addCommand.action(mockContext, newPath);
      expect(mockContext.ui.addItem).toHaveBeenCalledWith(
        expect.objectContaining({
          type: MessageType.ERROR,
          text: `Error adding '${newPath}': ${error.message}`,
        }),
        expect.any(Number),
      );
    });

    it('should handle a mix of successful and failed additions', async () => {
      const validPath = path.normalize('/home/user/valid-project');
      const invalidPath = path.normalize('/home/user/invalid-project');
      const error = new Error('Directory does not exist');
      vi.mocked(mockWorkspaceContext.addDirectory).mockImplementation(
        (p: string) => {
          if (p === invalidPath) {
            throw error;
          }
        },
      );

      if (!addCommand?.action) throw new Error('No action');
      await addCommand.action(mockContext, `${validPath},${invalidPath}`);

      expect(mockContext.ui.addItem).toHaveBeenCalledWith(
        expect.objectContaining({
          type: MessageType.INFO,
          text: `Successfully added directories:\n- ${validPath}`,
        }),
        expect.any(Number),
      );

      expect(mockContext.ui.addItem).toHaveBeenCalledWith(
        expect.objectContaining({
          type: MessageType.ERROR,
          text: `Error adding '${invalidPath}': ${error.message}`,
        }),
        expect.any(Number),
      );
    });
  });
  it('should correctly expand a Windows-style home directory path', () => {
    const windowsPath = '%userprofile%\\Documents';
    const expectedPath = path.win32.join(os.homedir(), 'Documents');
    const result = expandHomeDir(windowsPath);
    expect(path.win32.normalize(result)).toBe(
      path.win32.normalize(expectedPath),
    );
  });
});<|MERGE_RESOLUTION|>--- conflicted
+++ resolved
@@ -6,13 +6,8 @@
 
 import { describe, it, expect, vi, beforeEach } from 'vitest';
 import { directoryCommand, expandHomeDir } from './directoryCommand.js';
-<<<<<<< HEAD
-import { Config, WorkspaceContext } from '@qwen-code/qwen-code-core';
-import { CommandContext } from './types.js';
-=======
-import type { Config, WorkspaceContext } from '@google/gemini-cli-core';
+import type { Config, WorkspaceContext } from '@qwen-code/qwen-code-core';
 import type { CommandContext } from './types.js';
->>>>>>> 76553622
 import { MessageType } from '../types.js';
 import * as os from 'node:os';
 import * as path from 'node:path';
