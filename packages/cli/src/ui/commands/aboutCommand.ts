/**
 * @license
 * Copyright 2025 Google LLC
 * SPDX-License-Identifier: Apache-2.0
 */

import { getCliVersion } from '../../utils/version.js';
import type { SlashCommand } from './types.js';
import { CommandKind } from './types.js';
import process from 'node:process';
import { MessageType, type HistoryItemAbout } from '../types.js';

export const aboutCommand: SlashCommand = {
  name: 'about',
  description: 'show version info',
  kind: CommandKind.BUILT_IN,
  action: async (context) => {
    const osVersion = process.platform;
    let sandboxEnv = 'no sandbox';
    if (process.env['SANDBOX'] && process.env['SANDBOX'] !== 'sandbox-exec') {
      sandboxEnv = process.env['SANDBOX'];
    } else if (process.env['SANDBOX'] === 'sandbox-exec') {
      sandboxEnv = `sandbox-exec (${
        process.env['SEATBELT_PROFILE'] || 'unknown'
      })`;
    }
    const modelVersion = context.services.config?.getModel() || 'Unknown';
    const cliVersion = await getCliVersion();
    const selectedAuthType =
<<<<<<< HEAD
      context.services.settings.merged.selectedAuthType || '';
=======
      context.services.settings.merged.security?.auth?.selectedType || '';
>>>>>>> 76553622
    const gcpProject = process.env['GOOGLE_CLOUD_PROJECT'] || '';
    const ideClient =
      (context.services.config?.getIdeMode() &&
        context.services.config?.getIdeClient()?.getDetectedIdeDisplayName()) ||
      '';

    const aboutItem: Omit<HistoryItemAbout, 'id'> = {
      type: MessageType.ABOUT,
      cliVersion,
      osVersion,
      sandboxEnv,
      modelVersion,
      selectedAuthType,
      gcpProject,
      ideClient,
    };

    context.ui.addItem(aboutItem, Date.now());
  },
};<|MERGE_RESOLUTION|>--- conflicted
+++ resolved
@@ -27,11 +27,7 @@
     const modelVersion = context.services.config?.getModel() || 'Unknown';
     const cliVersion = await getCliVersion();
     const selectedAuthType =
-<<<<<<< HEAD
-      context.services.settings.merged.selectedAuthType || '';
-=======
       context.services.settings.merged.security?.auth?.selectedType || '';
->>>>>>> 76553622
     const gcpProject = process.env['GOOGLE_CLOUD_PROJECT'] || '';
     const ideClient =
       (context.services.config?.getIdeMode() &&
