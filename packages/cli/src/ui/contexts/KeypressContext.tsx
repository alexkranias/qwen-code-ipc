--- conflicted
+++ resolved
@@ -495,15 +495,12 @@
     stdin,
     setRawMode,
     kittyProtocolEnabled,
-<<<<<<< HEAD
     config,
     subscribers,
     debugKeystrokeLogging,
-=======
     pasteWorkaround,
     config,
     subscribers,
->>>>>>> 6dcec540
   ]);
 
   return (
