/**
 * @license
 * Copyright 2025 Google LLC
 * SPDX-License-Identifier: Apache-2.0
 */

import { useCallback, useEffect, useMemo, useState, useRef } from 'react';
import {
  Box,
  type DOMElement,
  measureElement,
  Static,
  Text,
  useStdin,
  useStdout,
} from 'ink';
import {
  StreamingState,
  type HistoryItem,
  MessageType,
  ToolCallStatus,
  type HistoryItemWithoutId,
} from './types.js';
import { useTerminalSize } from './hooks/useTerminalSize.js';
import { useGeminiStream } from './hooks/useGeminiStream.js';
import { useLoadingIndicator } from './hooks/useLoadingIndicator.js';
import { useThemeCommand } from './hooks/useThemeCommand.js';
import { useAuthCommand } from './hooks/useAuthCommand.js';
import { useQwenAuth } from './hooks/useQwenAuth.js';
import { useFolderTrust } from './hooks/useFolderTrust.js';
import { useEditorSettings } from './hooks/useEditorSettings.js';
import { useQuitConfirmation } from './hooks/useQuitConfirmation.js';
import { useWelcomeBack } from './hooks/useWelcomeBack.js';
import { useDialogClose } from './hooks/useDialogClose.js';
import { useSlashCommandProcessor } from './hooks/slashCommandProcessor.js';
import { useSubagentCreateDialog } from './hooks/useSubagentCreateDialog.js';
import { useAgentsManagerDialog } from './hooks/useAgentsManagerDialog.js';
import { useAutoAcceptIndicator } from './hooks/useAutoAcceptIndicator.js';
import { useMessageQueue } from './hooks/useMessageQueue.js';
import { useConsoleMessages } from './hooks/useConsoleMessages.js';
import { Header } from './components/Header.js';
import { LoadingIndicator } from './components/LoadingIndicator.js';
import { AutoAcceptIndicator } from './components/AutoAcceptIndicator.js';
import { ShellModeIndicator } from './components/ShellModeIndicator.js';
import { InputPrompt } from './components/InputPrompt.js';
import { Footer } from './components/Footer.js';
import { ThemeDialog } from './components/ThemeDialog.js';
import { AuthDialog } from './components/AuthDialog.js';
import { AuthInProgress } from './components/AuthInProgress.js';
import { QwenOAuthProgress } from './components/QwenOAuthProgress.js';
import { EditorSettingsDialog } from './components/EditorSettingsDialog.js';
import { FolderTrustDialog } from './components/FolderTrustDialog.js';
import { ShellConfirmationDialog } from './components/ShellConfirmationDialog.js';
import { QuitConfirmationDialog } from './components/QuitConfirmationDialog.js';
import { RadioButtonSelect } from './components/shared/RadioButtonSelect.js';
import {
  AgentCreationWizard,
  AgentsManagerDialog,
} from './components/subagents/index.js';
import { Colors } from './colors.js';
import { loadHierarchicalGeminiMemory } from '../config/config.js';
import type { LoadedSettings } from '../config/settings.js';
import { SettingScope } from '../config/settings.js';
import { Tips } from './components/Tips.js';
import { ConsolePatcher } from './utils/ConsolePatcher.js';
import { registerCleanup } from '../utils/cleanup.js';
import { DetailedMessagesDisplay } from './components/DetailedMessagesDisplay.js';
import { HistoryItemDisplay } from './components/HistoryItemDisplay.js';
import { ContextSummaryDisplay } from './components/ContextSummaryDisplay.js';
import { useHistory } from './hooks/useHistoryManager.js';
import process from 'node:process';
import type { EditorType, Config, IdeContext } from '@qwen-code/qwen-code-core';
import {
  ApprovalMode,
  getAllGeminiMdFilenames,
  isEditorAvailable,
  getErrorMessage,
  AuthType,
  logFlashFallback,
  FlashFallbackEvent,
  ideContext,
  isProQuotaExceededError,
  isGenericQuotaExceededError,
  UserTierId,
} from '@qwen-code/qwen-code-core';
import type { IdeIntegrationNudgeResult } from './IdeIntegrationNudge.js';
import { IdeIntegrationNudge } from './IdeIntegrationNudge.js';
import { validateAuthMethod } from '../config/auth.js';
import { useLogger } from './hooks/useLogger.js';
import { StreamingContext } from './contexts/StreamingContext.js';
import {
  SessionStatsProvider,
  useSessionStats,
} from './contexts/SessionContext.js';
import { useGitBranchName } from './hooks/useGitBranchName.js';
import { useFocus } from './hooks/useFocus.js';
import { useBracketedPaste } from './hooks/useBracketedPaste.js';
import { useTextBuffer } from './components/shared/text-buffer.js';
import { useVimMode, VimModeProvider } from './contexts/VimModeContext.js';
import { useVim } from './hooks/vim.js';
import type { Key } from './hooks/useKeypress.js';
import { useKeypress } from './hooks/useKeypress.js';
import { KeypressProvider } from './contexts/KeypressContext.js';
import { useKittyKeyboardProtocol } from './hooks/useKittyKeyboardProtocol.js';
import { keyMatchers, Command } from './keyMatchers.js';
import * as fs from 'node:fs';
import { UpdateNotification } from './components/UpdateNotification.js';
import type { UpdateObject } from './utils/updateCheck.js';
import ansiEscapes from 'ansi-escapes';
import { OverflowProvider } from './contexts/OverflowContext.js';
import { ShowMoreLines } from './components/ShowMoreLines.js';
import { PrivacyNotice } from './privacy/PrivacyNotice.js';
import { useSettingsCommand } from './hooks/useSettingsCommand.js';
import { SettingsDialog } from './components/SettingsDialog.js';
import { setUpdateHandler } from '../utils/handleAutoUpdate.js';
import { appEvents, AppEvent } from '../utils/events.js';
import { isNarrowWidth } from './utils/isNarrowWidth.js';
<<<<<<< HEAD
import { useWorkspaceMigration } from './hooks/useWorkspaceMigration.js';
import { WorkspaceMigrationDialog } from './components/WorkspaceMigrationDialog.js';
=======
import { WelcomeBackDialog } from './components/WelcomeBackDialog.js';
>>>>>>> b01ddf0a

// Maximum number of queued messages to display in UI to prevent performance issues
const MAX_DISPLAYED_QUEUED_MESSAGES = 3;

interface AppProps {
  config: Config;
  settings: LoadedSettings;
  startupWarnings?: string[];
  version: string;
}

function isToolExecuting(pendingHistoryItems: HistoryItemWithoutId[]) {
  return pendingHistoryItems.some((item) => {
    if (item && item.type === 'tool_group') {
      return item.tools.some(
        (tool) => ToolCallStatus.Executing === tool.status,
      );
    }
    return false;
  });
}

export const AppWrapper = (props: AppProps) => {
  const kittyProtocolStatus = useKittyKeyboardProtocol();
  return (
    <KeypressProvider
      kittyProtocolEnabled={kittyProtocolStatus.enabled}
      config={props.config}
      debugKeystrokeLogging={
        props.settings.merged.general?.debugKeystrokeLogging
      }
    >
      <SessionStatsProvider>
        <VimModeProvider settings={props.settings}>
          <App {...props} />
        </VimModeProvider>
      </SessionStatsProvider>
    </KeypressProvider>
  );
};

const App = ({ config, settings, startupWarnings = [], version }: AppProps) => {
  const isFocused = useFocus();
  useBracketedPaste();
  const [updateInfo, setUpdateInfo] = useState<UpdateObject | null>(null);
  const { stdout } = useStdout();
  const nightly = version.includes('nightly');
  const { history, addItem, clearItems, loadHistory } = useHistory();

  const [idePromptAnswered, setIdePromptAnswered] = useState(false);
  const currentIDE = config.getIdeClient().getCurrentIde();
  useEffect(() => {
    registerCleanup(() => config.getIdeClient().disconnect());
  }, [config]);
  const shouldShowIdePrompt =
    currentIDE &&
    !config.getIdeMode() &&
    !settings.merged.ide?.hasSeenNudge &&
    !idePromptAnswered;

  useEffect(() => {
    const cleanup = setUpdateHandler(addItem, setUpdateInfo);
    return cleanup;
  }, [addItem]);

  const {
    consoleMessages,
    handleNewMessage,
    clearConsoleMessages: clearConsoleMessagesState,
  } = useConsoleMessages();

  useEffect(() => {
    const consolePatcher = new ConsolePatcher({
      onNewMessage: handleNewMessage,
      debugMode: config.getDebugMode(),
    });
    consolePatcher.patch();
    registerCleanup(consolePatcher.cleanup);
  }, [handleNewMessage, config]);

  const { stats: sessionStats } = useSessionStats();
  const [staticNeedsRefresh, setStaticNeedsRefresh] = useState(false);
  const [staticKey, setStaticKey] = useState(0);
  const refreshStatic = useCallback(() => {
    stdout.write(ansiEscapes.clearTerminal);
    setStaticKey((prev) => prev + 1);
  }, [setStaticKey, stdout]);

  const [geminiMdFileCount, setGeminiMdFileCount] = useState<number>(0);
  const [debugMessage, setDebugMessage] = useState<string>('');
  const [themeError, setThemeError] = useState<string | null>(null);
  const [authError, setAuthError] = useState<string | null>(null);
  const [editorError, setEditorError] = useState<string | null>(null);
  const [footerHeight, setFooterHeight] = useState<number>(0);
  const [corgiMode, setCorgiMode] = useState(false);
  const [isTrustedFolderState, setIsTrustedFolder] = useState(
    config.isTrustedFolder(),
  );
  const [currentModel, setCurrentModel] = useState(config.getModel());
  const [shellModeActive, setShellModeActive] = useState(false);
  const [showErrorDetails, setShowErrorDetails] = useState<boolean>(false);
  const [showToolDescriptions, setShowToolDescriptions] =
    useState<boolean>(false);

  const [ctrlCPressedOnce, setCtrlCPressedOnce] = useState(false);
  const [quittingMessages, setQuittingMessages] = useState<
    HistoryItem[] | null
  >(null);
  const ctrlCTimerRef = useRef<NodeJS.Timeout | null>(null);
  const [ctrlDPressedOnce, setCtrlDPressedOnce] = useState(false);
  const ctrlDTimerRef = useRef<NodeJS.Timeout | null>(null);
  const [constrainHeight, setConstrainHeight] = useState<boolean>(true);
  const [showPrivacyNotice, setShowPrivacyNotice] = useState<boolean>(false);
  const [modelSwitchedFromQuotaError, setModelSwitchedFromQuotaError] =
    useState<boolean>(false);
  const [userTier, setUserTier] = useState<UserTierId | undefined>(undefined);
  const [ideContextState, setIdeContextState] = useState<
    IdeContext | undefined
  >();
  const [showEscapePrompt, setShowEscapePrompt] = useState(false);
  const [isProcessing, setIsProcessing] = useState<boolean>(false);
  const {
    showWorkspaceMigrationDialog,
    workspaceExtensions,
    onWorkspaceMigrationDialogOpen,
    onWorkspaceMigrationDialogClose,
  } = useWorkspaceMigration(settings);

  useEffect(() => {
    const unsubscribe = ideContext.subscribeToIdeContext(setIdeContextState);
    // Set the initial value
    setIdeContextState(ideContext.getIdeContext());
    return unsubscribe;
  }, []);

  useEffect(() => {
    const openDebugConsole = () => {
      setShowErrorDetails(true);
      setConstrainHeight(false); // Make sure the user sees the full message.
    };
    appEvents.on(AppEvent.OpenDebugConsole, openDebugConsole);

    const logErrorHandler = (errorMessage: unknown) => {
      handleNewMessage({
        type: 'error',
        content: String(errorMessage),
        count: 1,
      });
    };
    appEvents.on(AppEvent.LogError, logErrorHandler);

    return () => {
      appEvents.off(AppEvent.OpenDebugConsole, openDebugConsole);
      appEvents.off(AppEvent.LogError, logErrorHandler);
    };
  }, [handleNewMessage]);

  const openPrivacyNotice = useCallback(() => {
    setShowPrivacyNotice(true);
  }, []);

  const handleEscapePromptChange = useCallback((showPrompt: boolean) => {
    setShowEscapePrompt(showPrompt);
  }, []);

  const initialPromptSubmitted = useRef(false);

  const errorCount = useMemo(
    () =>
      consoleMessages
        .filter((msg) => msg.type === 'error')
        .reduce((total, msg) => total + msg.count, 0),
    [consoleMessages],
  );

  const {
    isThemeDialogOpen,
    openThemeDialog,
    handleThemeSelect,
    handleThemeHighlight,
  } = useThemeCommand(settings, setThemeError, addItem);

  const { isSettingsDialogOpen, openSettingsDialog, closeSettingsDialog } =
    useSettingsCommand();

<<<<<<< HEAD
  const { isFolderTrustDialogOpen, handleFolderTrustSelect, isRestarting } =
    useFolderTrust(settings, setIsTrustedFolder);
=======
  const {
    isSubagentCreateDialogOpen,
    openSubagentCreateDialog,
    closeSubagentCreateDialog,
  } = useSubagentCreateDialog();

  const {
    isAgentsManagerDialogOpen,
    openAgentsManagerDialog,
    closeAgentsManagerDialog,
  } = useAgentsManagerDialog();

  const { isFolderTrustDialogOpen, handleFolderTrustSelect } = useFolderTrust(
    settings,
    setIsTrustedFolder,
  );
>>>>>>> b01ddf0a

  const { showQuitConfirmation, handleQuitConfirmationSelect } =
    useQuitConfirmation();

  const {
    isAuthDialogOpen,
    openAuthDialog,
    handleAuthSelect,
    isAuthenticating,
    cancelAuthentication,
  } = useAuthCommand(settings, setAuthError, config);

  const {
    isQwenAuthenticating,
    deviceAuth,
    isQwenAuth,
    cancelQwenAuth,
    authStatus,
    authMessage,
  } = useQwenAuth(settings, isAuthenticating);

  useEffect(() => {
    if (
      settings.merged.security?.auth?.selectedType &&
      !settings.merged.security?.auth?.useExternal
    ) {
      const error = validateAuthMethod(
        settings.merged.security.auth.selectedType,
      );
      if (error) {
        setAuthError(error);
        openAuthDialog();
      }
    }
  }, [
    settings.merged.security?.auth?.selectedType,
    settings.merged.security?.auth?.useExternal,
    openAuthDialog,
    setAuthError,
  ]);

  // Sync user tier from config when authentication changes
  useEffect(() => {
    // Only sync when not currently authenticating
    if (!isAuthenticating) {
      setUserTier(config.getGeminiClient()?.getUserTier());
    }
  }, [config, isAuthenticating]);

  // Handle Qwen OAuth timeout
  useEffect(() => {
    if (isQwenAuth && authStatus === 'timeout') {
      setAuthError(
        authMessage ||
          'Qwen OAuth authentication timed out. Please try again or select a different authentication method.',
      );
      cancelQwenAuth();
      cancelAuthentication();
      openAuthDialog();
    }
  }, [
    isQwenAuth,
    authStatus,
    authMessage,
    cancelQwenAuth,
    cancelAuthentication,
    openAuthDialog,
    setAuthError,
  ]);

  const {
    isEditorDialogOpen,
    openEditorDialog,
    handleEditorSelect,
    exitEditorDialog,
  } = useEditorSettings(settings, setEditorError, addItem);

  const toggleCorgiMode = useCallback(() => {
    setCorgiMode((prev) => !prev);
  }, []);

  const performMemoryRefresh = useCallback(async () => {
    addItem(
      {
        type: MessageType.INFO,
        text: 'Refreshing hierarchical memory (QWEN.md or other context files)...',
      },
      Date.now(),
    );
    try {
      const { memoryContent, fileCount } = await loadHierarchicalGeminiMemory(
        process.cwd(),
        settings.merged.context?.loadMemoryFromIncludeDirectories
          ? config.getWorkspaceContext().getDirectories()
          : [],
        config.getDebugMode(),
        config.getFileService(),
        settings.merged,
        config.getExtensionContextFilePaths(),
        settings.merged.context?.importFormat || 'tree', // Use setting or default to 'tree'
        config.getFileFilteringOptions(),
      );

      config.setUserMemory(memoryContent);
      config.setGeminiMdFileCount(fileCount);
      setGeminiMdFileCount(fileCount);

      addItem(
        {
          type: MessageType.INFO,
          text: `Memory refreshed successfully. ${memoryContent.length > 0 ? `Loaded ${memoryContent.length} characters from ${fileCount} file(s).` : 'No memory content found.'}`,
        },
        Date.now(),
      );
      if (config.getDebugMode()) {
        console.log(
          `[DEBUG] Refreshed memory content in config: ${memoryContent.substring(0, 200)}...`,
        );
      }
    } catch (error) {
      const errorMessage = getErrorMessage(error);
      addItem(
        {
          type: MessageType.ERROR,
          text: `Error refreshing memory: ${errorMessage}`,
        },
        Date.now(),
      );
      console.error('Error refreshing memory:', error);
    }
  }, [config, addItem, settings.merged]);

  // Watch for model changes (e.g., from Flash fallback)
  useEffect(() => {
    const checkModelChange = () => {
      const configModel = config.getModel();
      if (configModel !== currentModel) {
        setCurrentModel(configModel);
      }
    };

    // Check immediately and then periodically
    checkModelChange();
    const interval = setInterval(checkModelChange, 1000); // Check every second

    return () => clearInterval(interval);
  }, [config, currentModel]);

  // Set up Flash fallback handler
  useEffect(() => {
    const flashFallbackHandler = async (
      currentModel: string,
      fallbackModel: string,
      error?: unknown,
    ): Promise<boolean> => {
      let message: string;

      if (
        config.getContentGeneratorConfig().authType ===
        AuthType.LOGIN_WITH_GOOGLE
      ) {
        // Use actual user tier if available; otherwise, default to FREE tier behavior (safe default)
        const isPaidTier =
          userTier === UserTierId.LEGACY || userTier === UserTierId.STANDARD;

        // Check if this is a Pro quota exceeded error
        if (error && isProQuotaExceededError(error)) {
          if (isPaidTier) {
            message = `⚡ You have reached your daily ${currentModel} quota limit.
⚡ Automatically switching from ${currentModel} to ${fallbackModel} for the remainder of this session.
⚡ To continue accessing the ${currentModel} model today, consider using /auth to switch to using a paid API key from AI Studio at https://aistudio.google.com/apikey`;
          } else {
            message = `⚡ You have reached your daily ${currentModel} quota limit.
⚡ Automatically switching from ${currentModel} to ${fallbackModel} for the remainder of this session.
⚡ To increase your limits, upgrade to a Gemini Code Assist Standard or Enterprise plan with higher limits at https://goo.gle/set-up-gemini-code-assist
⚡ Or you can utilize a Gemini API Key. See: https://goo.gle/gemini-cli-docs-auth#gemini-api-key
⚡ You can switch authentication methods by typing /auth`;
          }
        } else if (error && isGenericQuotaExceededError(error)) {
          if (isPaidTier) {
            message = `⚡ You have reached your daily quota limit.
⚡ Automatically switching from ${currentModel} to ${fallbackModel} for the remainder of this session.
⚡ To continue accessing the ${currentModel} model today, consider using /auth to switch to using a paid API key from AI Studio at https://aistudio.google.com/apikey`;
          } else {
            message = `⚡ You have reached your daily quota limit.
⚡ Automatically switching from ${currentModel} to ${fallbackModel} for the remainder of this session.
⚡ To increase your limits, upgrade to a Gemini Code Assist Standard or Enterprise plan with higher limits at https://goo.gle/set-up-gemini-code-assist
⚡ Or you can utilize a Gemini API Key. See: https://goo.gle/gemini-cli-docs-auth#gemini-api-key
⚡ You can switch authentication methods by typing /auth`;
          }
        } else {
          if (isPaidTier) {
            // Default fallback message for other cases (like consecutive 429s)
            message = `⚡ Automatically switching from ${currentModel} to ${fallbackModel} for faster responses for the remainder of this session.
⚡ Possible reasons for this are that you have received multiple consecutive capacity errors or you have reached your daily ${currentModel} quota limit
⚡ To continue accessing the ${currentModel} model today, consider using /auth to switch to using a paid API key from AI Studio at https://aistudio.google.com/apikey`;
          } else {
            // Default fallback message for other cases (like consecutive 429s)
            message = `⚡ Automatically switching from ${currentModel} to ${fallbackModel} for faster responses for the remainder of this session.
⚡ Possible reasons for this are that you have received multiple consecutive capacity errors or you have reached your daily ${currentModel} quota limit
⚡ To increase your limits, upgrade to a Gemini Code Assist Standard or Enterprise plan with higher limits at https://goo.gle/set-up-gemini-code-assist
⚡ Or you can utilize a Gemini API Key. See: https://goo.gle/gemini-cli-docs-auth#gemini-api-key
⚡ You can switch authentication methods by typing /auth`;
          }
        }

        // Add message to UI history
        addItem(
          {
            type: MessageType.INFO,
            text: message,
          },
          Date.now(),
        );

        // Set the flag to prevent tool continuation
        setModelSwitchedFromQuotaError(true);
        // Set global quota error flag to prevent Flash model calls
        config.setQuotaErrorOccurred(true);
      }

      // Switch model for future use but return false to stop current retry
      config.setModel(fallbackModel);
      config.setFallbackMode(true);
      logFlashFallback(
        config,
        new FlashFallbackEvent(config.getContentGeneratorConfig().authType!),
      );
      return false; // Don't continue with current prompt
    };

    config.setFlashFallbackHandler(flashFallbackHandler);
  }, [config, addItem, userTier]);

  // Terminal and UI setup
  const { rows: terminalHeight, columns: terminalWidth } = useTerminalSize();
  const isNarrow = isNarrowWidth(terminalWidth);
  const { stdin, setRawMode } = useStdin();
  const isInitialMount = useRef(true);

  const widthFraction = 0.9;
  const inputWidth = Math.max(
    20,
    Math.floor(terminalWidth * widthFraction) - 3,
  );
  const suggestionsWidth = Math.max(20, Math.floor(terminalWidth * 0.8));

  // Utility callbacks
  const isValidPath = useCallback((filePath: string): boolean => {
    try {
      return fs.existsSync(filePath) && fs.statSync(filePath).isFile();
    } catch (_e) {
      return false;
    }
  }, []);

  const getPreferredEditor = useCallback(() => {
    const editorType = settings.merged.general?.preferredEditor;
    const isValidEditor = isEditorAvailable(editorType);
    if (!isValidEditor) {
      openEditorDialog();
      return;
    }
    return editorType as EditorType;
  }, [settings, openEditorDialog]);

  const onAuthError = useCallback(() => {
    setAuthError('reauth required');
    openAuthDialog();
  }, [openAuthDialog, setAuthError]);

  // Core hooks and processors
  const {
    vimEnabled: vimModeEnabled,
    vimMode,
    toggleVimEnabled,
  } = useVimMode();

  const {
    handleSlashCommand,
    slashCommands,
    pendingHistoryItems: pendingSlashCommandHistoryItems,
    commandContext,
    shellConfirmationRequest,
    confirmationRequest,
    quitConfirmationRequest,
  } = useSlashCommandProcessor(
    config,
    settings,
    addItem,
    clearItems,
    loadHistory,
    refreshStatic,
    setDebugMessage,
    openThemeDialog,
    openAuthDialog,
    openEditorDialog,
    toggleCorgiMode,
    setQuittingMessages,
    openPrivacyNotice,
    openSettingsDialog,
    openSubagentCreateDialog,
    openAgentsManagerDialog,
    toggleVimEnabled,
    setIsProcessing,
    setGeminiMdFileCount,
    showQuitConfirmation,
  );

  const buffer = useTextBuffer({
    initialText: '',
    viewport: { height: 10, width: inputWidth },
    stdin,
    setRawMode,
    isValidPath,
    shellModeActive,
  });

  const [userMessages, setUserMessages] = useState<string[]>([]);

  // Stable reference for cancel handler to avoid circular dependency
  const cancelHandlerRef = useRef<() => void>(() => {});

  const {
    streamingState,
    submitQuery,
    initError,
    pendingHistoryItems: pendingGeminiHistoryItems,
    thought,
    cancelOngoingRequest,
  } = useGeminiStream(
    config.getGeminiClient(),
    history,
    addItem,
    config,
    setDebugMessage,
    handleSlashCommand,
    shellModeActive,
    getPreferredEditor,
    onAuthError,
    performMemoryRefresh,
    modelSwitchedFromQuotaError,
    setModelSwitchedFromQuotaError,
    refreshStatic,
    () => cancelHandlerRef.current(),
  );

<<<<<<< HEAD
  const pendingHistoryItems = useMemo(
    () => [...pendingSlashCommandHistoryItems, ...pendingGeminiHistoryItems],
    [pendingSlashCommandHistoryItems, pendingGeminiHistoryItems],
  );
=======
  // Welcome back functionality
  const {
    welcomeBackInfo,
    showWelcomeBackDialog,
    welcomeBackChoice,
    handleWelcomeBackSelection,
    handleWelcomeBackClose,
  } = useWelcomeBack(config, submitQuery, buffer, settings.merged);

  // Dialog close functionality
  const { closeAnyOpenDialog } = useDialogClose({
    isThemeDialogOpen,
    handleThemeSelect,
    isAuthDialogOpen,
    handleAuthSelect,
    selectedAuthType: settings.merged.selectedAuthType,
    isEditorDialogOpen,
    exitEditorDialog,
    isSettingsDialogOpen,
    closeSettingsDialog,
    isFolderTrustDialogOpen,
    showPrivacyNotice,
    setShowPrivacyNotice,
    showWelcomeBackDialog,
    handleWelcomeBackClose,
    quitConfirmationRequest,
  });
>>>>>>> b01ddf0a

  // Message queue for handling input during streaming
  const { messageQueue, addMessage, clearQueue, getQueuedMessagesText } =
    useMessageQueue({
      streamingState,
      submitQuery,
    });

  // Update the cancel handler with message queue support
  cancelHandlerRef.current = useCallback(() => {
    if (isToolExecuting(pendingHistoryItems)) {
      buffer.setText(''); // Just clear the prompt
      return;
    }

    const lastUserMessage = userMessages.at(-1);
    let textToSet = lastUserMessage || '';

    // Append queued messages if any exist
    const queuedText = getQueuedMessagesText();
    if (queuedText) {
      textToSet = textToSet ? `${textToSet}\n\n${queuedText}` : queuedText;
      clearQueue();
    }

    if (textToSet) {
      buffer.setText(textToSet);
    }
  }, [
    buffer,
    userMessages,
    getQueuedMessagesText,
    clearQueue,
    pendingHistoryItems,
  ]);

  // Input handling - queue messages for processing
  const handleFinalSubmit = useCallback(
    (submittedValue: string) => {
      addMessage(submittedValue);
    },
    [addMessage],
  );

  const handleIdePromptComplete = useCallback(
    (result: IdeIntegrationNudgeResult) => {
      if (result.userSelection === 'yes') {
        if (result.isExtensionPreInstalled) {
          handleSlashCommand('/ide enable');
        } else {
          handleSlashCommand('/ide install');
        }
        settings.setValue(
          SettingScope.User,
          'hasSeenIdeIntegrationNudge',
          true,
        );
      } else if (result.userSelection === 'dismiss') {
        settings.setValue(
          SettingScope.User,
          'hasSeenIdeIntegrationNudge',
          true,
        );
      }
      setIdePromptAnswered(true);
    },
    [handleSlashCommand, settings],
  );

  const { handleInput: vimHandleInput } = useVim(buffer, handleFinalSubmit);

  const { elapsedTime, currentLoadingPhrase } =
    useLoadingIndicator(streamingState);
  const showAutoAcceptIndicator = useAutoAcceptIndicator({ config, addItem });

  const handleExit = useCallback(
    (
      pressedOnce: boolean,
      setPressedOnce: (value: boolean) => void,
      timerRef: ReturnType<typeof useRef<NodeJS.Timeout | null>>,
    ) => {
      // Fast double-press: Direct quit (preserve user habit)
      if (pressedOnce) {
        if (timerRef.current) {
          clearTimeout(timerRef.current);
        }
        // Exit directly without showing confirmation dialog
        handleSlashCommand('/quit');
        return;
      }

      // First press: Prioritize cleanup tasks

      // Special case: If quit-confirm dialog is open, Ctrl+C means "quit immediately"
      if (quitConfirmationRequest) {
        handleSlashCommand('/quit');
        return;
      }

      // 1. Close other dialogs (highest priority)
      if (closeAnyOpenDialog()) {
        return; // Dialog closed, end processing
      }

      // 2. Cancel ongoing requests
      if (streamingState === StreamingState.Responding) {
        cancelOngoingRequest?.();
        return; // Request cancelled, end processing
      }

      // 3. Clear input buffer (if has content)
      if (buffer.text.length > 0) {
        buffer.setText('');
        return; // Input cleared, end processing
      }

      // All cleanup tasks completed, show quit confirmation dialog
      handleSlashCommand('/quit-confirm');
    },
    [
      handleSlashCommand,
      quitConfirmationRequest,
      closeAnyOpenDialog,
      streamingState,
      cancelOngoingRequest,
      buffer,
    ],
  );

  const handleGlobalKeypress = useCallback(
    (key: Key) => {
      // Debug log keystrokes if enabled
      if (settings.merged.general?.debugKeystrokeLogging) {
        console.log('[DEBUG] Keystroke:', JSON.stringify(key));
      }

      let enteringConstrainHeightMode = false;
      if (!constrainHeight) {
        enteringConstrainHeightMode = true;
        setConstrainHeight(true);
      }

      if (keyMatchers[Command.SHOW_ERROR_DETAILS](key)) {
        setShowErrorDetails((prev) => !prev);
      } else if (keyMatchers[Command.TOGGLE_TOOL_DESCRIPTIONS](key)) {
        const newValue = !showToolDescriptions;
        setShowToolDescriptions(newValue);

        const mcpServers = config.getMcpServers();
        if (Object.keys(mcpServers || {}).length > 0) {
          handleSlashCommand(newValue ? '/mcp desc' : '/mcp nodesc');
        }
      } else if (
        keyMatchers[Command.TOGGLE_IDE_CONTEXT_DETAIL](key) &&
        config.getIdeMode() &&
        ideContextState
      ) {
        // Show IDE status when in IDE mode and context is available.
        handleSlashCommand('/ide status');
      } else if (keyMatchers[Command.QUIT](key)) {
        // When authenticating, let AuthInProgress component handle Ctrl+C.
        if (isAuthenticating) {
          return;
        }
        handleExit(ctrlCPressedOnce, setCtrlCPressedOnce, ctrlCTimerRef);
      } else if (keyMatchers[Command.EXIT](key)) {
        if (buffer.text.length > 0) {
          return;
        }
        handleExit(ctrlDPressedOnce, setCtrlDPressedOnce, ctrlDTimerRef);
      } else if (
        keyMatchers[Command.SHOW_MORE_LINES](key) &&
        !enteringConstrainHeightMode
      ) {
        setConstrainHeight(false);
      }
    },
    [
      constrainHeight,
      setConstrainHeight,
      setShowErrorDetails,
      showToolDescriptions,
      setShowToolDescriptions,
      config,
      ideContextState,
      handleExit,
      ctrlCPressedOnce,
      setCtrlCPressedOnce,
      ctrlCTimerRef,
      buffer.text.length,
      ctrlDPressedOnce,
      setCtrlDPressedOnce,
      ctrlDTimerRef,
      handleSlashCommand,
      isAuthenticating,
<<<<<<< HEAD
      cancelOngoingRequest,
      settings.merged.general?.debugKeystrokeLogging,
=======
>>>>>>> b01ddf0a
    ],
  );

  useKeypress(handleGlobalKeypress, {
    isActive: true,
  });

  useEffect(() => {
    if (config) {
      setGeminiMdFileCount(config.getGeminiMdFileCount());
    }
  }, [config, config.getGeminiMdFileCount]);

  const logger = useLogger(config.storage);

  useEffect(() => {
    const fetchUserMessages = async () => {
      const pastMessagesRaw = (await logger?.getPreviousUserMessages()) || []; // Newest first

      const currentSessionUserMessages = history
        .filter(
          (item): item is HistoryItem & { type: 'user'; text: string } =>
            item.type === 'user' &&
            typeof item.text === 'string' &&
            item.text.trim() !== '',
        )
        .map((item) => item.text)
        .reverse(); // Newest first, to match pastMessagesRaw sorting

      // Combine, with current session messages being more recent
      const combinedMessages = [
        ...currentSessionUserMessages,
        ...pastMessagesRaw,
      ];

      // Deduplicate consecutive identical messages from the combined list (still newest first)
      const deduplicatedMessages: string[] = [];
      if (combinedMessages.length > 0) {
        deduplicatedMessages.push(combinedMessages[0]); // Add the newest one unconditionally
        for (let i = 1; i < combinedMessages.length; i++) {
          if (combinedMessages[i] !== combinedMessages[i - 1]) {
            deduplicatedMessages.push(combinedMessages[i]);
          }
        }
      }
      // Reverse to oldest first for useInputHistory
      setUserMessages(deduplicatedMessages.reverse());
    };
    fetchUserMessages();
  }, [history, logger]);

  const isInputActive =
    (streamingState === StreamingState.Idle ||
      streamingState === StreamingState.Responding) &&
    !initError &&
    !isProcessing &&
    !showWelcomeBackDialog;

  const handleClearScreen = useCallback(() => {
    clearItems();
    clearConsoleMessagesState();
    console.clear();
    refreshStatic();
  }, [clearItems, clearConsoleMessagesState, refreshStatic]);

  const mainControlsRef = useRef<DOMElement>(null);
  const pendingHistoryItemRef = useRef<DOMElement>(null);

  useEffect(() => {
    if (mainControlsRef.current) {
      const fullFooterMeasurement = measureElement(mainControlsRef.current);
      setFooterHeight(fullFooterMeasurement.height);
    }
  }, [terminalHeight, consoleMessages, showErrorDetails]);

  const staticExtraHeight = /* margins and padding */ 3;
  const availableTerminalHeight = useMemo(
    () => terminalHeight - footerHeight - staticExtraHeight,
    [terminalHeight, footerHeight],
  );

  useEffect(() => {
    // skip refreshing Static during first mount
    if (isInitialMount.current) {
      isInitialMount.current = false;
      return;
    }

    // debounce so it doesn't fire up too often during resize
    const handler = setTimeout(() => {
      setStaticNeedsRefresh(false);
      refreshStatic();
    }, 300);

    return () => {
      clearTimeout(handler);
    };
  }, [terminalWidth, terminalHeight, refreshStatic]);

  useEffect(() => {
    if (streamingState === StreamingState.Idle && staticNeedsRefresh) {
      setStaticNeedsRefresh(false);
      refreshStatic();
    }
  }, [streamingState, refreshStatic, staticNeedsRefresh]);

  const filteredConsoleMessages = useMemo(() => {
    if (config.getDebugMode()) {
      return consoleMessages;
    }
    return consoleMessages.filter((msg) => msg.type !== 'debug');
  }, [consoleMessages, config]);

  const branchName = useGitBranchName(config.getTargetDir());

  const contextFileNames = useMemo(() => {
    const fromSettings = settings.merged.context?.fileName;
    if (fromSettings) {
      return Array.isArray(fromSettings) ? fromSettings : [fromSettings];
    }
    return getAllGeminiMdFilenames();
  }, [settings.merged.context?.fileName]);

  const initialPrompt = useMemo(() => config.getQuestion(), [config]);
  const geminiClient = config.getGeminiClient();

  useEffect(() => {
    if (
      initialPrompt &&
      !initialPromptSubmitted.current &&
      !isAuthenticating &&
      !isAuthDialogOpen &&
      !isThemeDialogOpen &&
      !isEditorDialogOpen &&
      !isSubagentCreateDialogOpen &&
      !showPrivacyNotice &&
      !showWelcomeBackDialog &&
      welcomeBackChoice !== 'restart' &&
      geminiClient?.isInitialized?.()
    ) {
      submitQuery(initialPrompt);
      initialPromptSubmitted.current = true;
    }
  }, [
    initialPrompt,
    submitQuery,
    isAuthenticating,
    isAuthDialogOpen,
    isThemeDialogOpen,
    isEditorDialogOpen,
    isSubagentCreateDialogOpen,
    showPrivacyNotice,
    showWelcomeBackDialog,
    welcomeBackChoice,
    geminiClient,
  ]);

  if (quittingMessages) {
    return (
      <Box flexDirection="column" marginBottom={1}>
        {quittingMessages.map((item) => (
          <HistoryItemDisplay
            key={item.id}
            availableTerminalHeight={
              constrainHeight ? availableTerminalHeight : undefined
            }
            terminalWidth={terminalWidth}
            item={item}
            isPending={false}
            config={config}
          />
        ))}
      </Box>
    );
  }

  const mainAreaWidth = Math.floor(terminalWidth * 0.9);
  const debugConsoleMaxHeight = Math.floor(Math.max(terminalHeight * 0.2, 5));
  // Arbitrary threshold to ensure that items in the static area are large
  // enough but not too large to make the terminal hard to use.
  const staticAreaMaxItemHeight = Math.max(terminalHeight * 4, 100);
  const placeholder = vimModeEnabled
    ? "  Press 'i' for INSERT mode and 'Esc' for NORMAL mode."
    : '  Type your message or @path/to/file';

  return (
    <StreamingContext.Provider value={streamingState}>
      <Box flexDirection="column" width="90%">
        {/*
         * The Static component is an Ink intrinsic in which there can only be 1 per application.
         * Because of this restriction we're hacking it slightly by having a 'header' item here to
         * ensure that it's statically rendered.
         *
         * Background on the Static Item: Anything in the Static component is written a single time
         * to the console. Think of it like doing a console.log and then never using ANSI codes to
         * clear that content ever again. Effectively it has a moving frame that every time new static
         * content is set it'll flush content to the terminal and move the area which it's "clearing"
         * down a notch. Without Static the area which gets erased and redrawn continuously grows.
         */}
        <Static
          key={staticKey}
          items={[
            <Box flexDirection="column" key="header">
              {!(
                settings.merged.ui?.hideBanner || config.getScreenReader()
              ) && <Header version={version} nightly={nightly} />}
              {!(settings.merged.ui?.hideTips || config.getScreenReader()) && (
                <Tips config={config} />
              )}
            </Box>,
            ...history.map((h) => (
              <HistoryItemDisplay
                terminalWidth={mainAreaWidth}
                availableTerminalHeight={staticAreaMaxItemHeight}
                key={h.id}
                item={h}
                isPending={false}
                config={config}
                commands={slashCommands}
              />
            )),
          ]}
        >
          {(item) => item}
        </Static>
        <OverflowProvider>
          <Box ref={pendingHistoryItemRef} flexDirection="column">
            {pendingHistoryItems.map((item, i) => (
              <HistoryItemDisplay
                key={i}
                availableTerminalHeight={
                  constrainHeight ? availableTerminalHeight : undefined
                }
                terminalWidth={mainAreaWidth}
                // TODO(taehykim): It seems like references to ids aren't necessary in
                // HistoryItemDisplay. Refactor later. Use a fake id for now.
                item={{ ...item, id: 0 }}
                isPending={true}
                config={config}
                isFocused={!isEditorDialogOpen}
              />
            ))}
            <ShowMoreLines constrainHeight={constrainHeight} />
          </Box>
        </OverflowProvider>

        <Box flexDirection="column" ref={mainControlsRef}>
          {/* Move UpdateNotification to render update notification above input area */}
          {updateInfo && <UpdateNotification message={updateInfo.message} />}
          {startupWarnings.length > 0 && (
            <Box
              borderStyle="round"
              borderColor={Colors.AccentYellow}
              paddingX={1}
              marginY={1}
              flexDirection="column"
            >
              {startupWarnings.map((warning, index) => (
                <Text key={index} color={Colors.AccentYellow}>
                  {warning}
                </Text>
              ))}
            </Box>
          )}
<<<<<<< HEAD
          {showWorkspaceMigrationDialog ? (
            <WorkspaceMigrationDialog
              workspaceExtensions={workspaceExtensions}
              onOpen={onWorkspaceMigrationDialogOpen}
              onClose={onWorkspaceMigrationDialogClose}
            />
          ) : shouldShowIdePrompt && currentIDE ? (
=======
          {showWelcomeBackDialog && welcomeBackInfo?.hasHistory && (
            <WelcomeBackDialog
              welcomeBackInfo={welcomeBackInfo}
              onSelect={handleWelcomeBackSelection}
              onClose={handleWelcomeBackClose}
            />
          )}

          {shouldShowIdePrompt && currentIDE ? (
>>>>>>> b01ddf0a
            <IdeIntegrationNudge
              ide={currentIDE}
              onComplete={handleIdePromptComplete}
            />
          ) : isFolderTrustDialogOpen ? (
<<<<<<< HEAD
            <FolderTrustDialog
              onSelect={handleFolderTrustSelect}
              isRestarting={isRestarting}
=======
            <FolderTrustDialog onSelect={handleFolderTrustSelect} />
          ) : quitConfirmationRequest ? (
            <QuitConfirmationDialog
              onSelect={(choice) => {
                const result = handleQuitConfirmationSelect(choice);
                if (result?.shouldQuit) {
                  quitConfirmationRequest.onConfirm(true, result.action);
                } else {
                  quitConfirmationRequest.onConfirm(false);
                }
              }}
>>>>>>> b01ddf0a
            />
          ) : shellConfirmationRequest ? (
            <ShellConfirmationDialog request={shellConfirmationRequest} />
          ) : confirmationRequest ? (
            <Box flexDirection="column">
              {confirmationRequest.prompt}
              <Box paddingY={1}>
                <RadioButtonSelect
                  isFocused={!!confirmationRequest}
                  items={[
                    { label: 'Yes', value: true },
                    { label: 'No', value: false },
                  ]}
                  onSelect={(value: boolean) => {
                    confirmationRequest.onConfirm(value);
                  }}
                />
              </Box>
            </Box>
          ) : isThemeDialogOpen ? (
            <Box flexDirection="column">
              {themeError && (
                <Box marginBottom={1}>
                  <Text color={Colors.AccentRed}>{themeError}</Text>
                </Box>
              )}
              <ThemeDialog
                onSelect={handleThemeSelect}
                onHighlight={handleThemeHighlight}
                settings={settings}
                availableTerminalHeight={
                  constrainHeight
                    ? terminalHeight - staticExtraHeight
                    : undefined
                }
                terminalWidth={mainAreaWidth}
              />
            </Box>
          ) : isSettingsDialogOpen ? (
            <Box flexDirection="column">
              <SettingsDialog
                settings={settings}
                onSelect={() => closeSettingsDialog()}
                onRestartRequest={() => process.exit(0)}
              />
            </Box>
          ) : isSubagentCreateDialogOpen ? (
            <Box flexDirection="column">
              <AgentCreationWizard
                onClose={closeSubagentCreateDialog}
                config={config}
              />
            </Box>
          ) : isAgentsManagerDialogOpen ? (
            <Box flexDirection="column">
              <AgentsManagerDialog
                onClose={closeAgentsManagerDialog}
                config={config}
              />
            </Box>
          ) : isAuthenticating ? (
            <>
              {isQwenAuth && isQwenAuthenticating ? (
                <QwenOAuthProgress
                  deviceAuth={deviceAuth || undefined}
                  authStatus={authStatus}
                  authMessage={authMessage}
                  onTimeout={() => {
                    setAuthError(
                      'Qwen OAuth authentication timed out. Please try again.',
                    );
                    cancelQwenAuth();
                    cancelAuthentication();
                    openAuthDialog();
                  }}
                  onCancel={() => {
                    setAuthError('Qwen OAuth authentication cancelled.');
                    cancelQwenAuth();
                    cancelAuthentication();
                    openAuthDialog();
                  }}
                />
              ) : (
                <AuthInProgress
                  onTimeout={() => {
                    setAuthError('Authentication timed out. Please try again.');
                    cancelAuthentication();
                    openAuthDialog();
                  }}
                />
              )}
              {showErrorDetails && (
                <OverflowProvider>
                  <Box flexDirection="column">
                    <DetailedMessagesDisplay
                      messages={filteredConsoleMessages}
                      maxHeight={
                        constrainHeight ? debugConsoleMaxHeight : undefined
                      }
                      width={inputWidth}
                    />
                    <ShowMoreLines constrainHeight={constrainHeight} />
                  </Box>
                </OverflowProvider>
              )}
            </>
          ) : isAuthDialogOpen ? (
            <Box flexDirection="column">
              <AuthDialog
                onSelect={handleAuthSelect}
                settings={settings}
                initialErrorMessage={authError}
              />
            </Box>
          ) : isEditorDialogOpen ? (
            <Box flexDirection="column">
              {editorError && (
                <Box marginBottom={1}>
                  <Text color={Colors.AccentRed}>{editorError}</Text>
                </Box>
              )}
              <EditorSettingsDialog
                onSelect={handleEditorSelect}
                settings={settings}
                onExit={exitEditorDialog}
              />
            </Box>
          ) : showPrivacyNotice ? (
            <PrivacyNotice
              onExit={() => setShowPrivacyNotice(false)}
              config={config}
            />
          ) : (
            <>
              <LoadingIndicator
                thought={
                  streamingState === StreamingState.WaitingForConfirmation ||
                  config.getAccessibility()?.disableLoadingPhrases ||
                  config.getScreenReader()
                    ? undefined
                    : thought
                }
                currentLoadingPhrase={
                  config.getAccessibility()?.disableLoadingPhrases ||
                  config.getScreenReader()
                    ? undefined
                    : currentLoadingPhrase
                }
                elapsedTime={elapsedTime}
              />

              {/* Display queued messages below loading indicator */}
              {messageQueue.length > 0 && (
                <Box flexDirection="column" marginTop={1}>
                  {messageQueue
                    .slice(0, MAX_DISPLAYED_QUEUED_MESSAGES)
                    .map((message, index) => {
                      // Ensure multi-line messages are collapsed for the preview.
                      // Replace all whitespace (including newlines) with a single space.
                      const preview = message.replace(/\s+/g, ' ');

                      return (
                        // Ensure the Box takes full width so truncation calculates correctly
                        <Box key={index} paddingLeft={2} width="100%">
                          {/* Use wrap="truncate" to ensure it fits the terminal width and doesn't wrap */}
                          <Text dimColor wrap="truncate">
                            {preview}
                          </Text>
                        </Box>
                      );
                    })}
                  {messageQueue.length > MAX_DISPLAYED_QUEUED_MESSAGES && (
                    <Box paddingLeft={2}>
                      <Text dimColor>
                        ... (+
                        {messageQueue.length - MAX_DISPLAYED_QUEUED_MESSAGES}
                        more)
                      </Text>
                    </Box>
                  )}
                </Box>
              )}

              <Box
                marginTop={1}
                justifyContent="space-between"
                width="100%"
                flexDirection={isNarrow ? 'column' : 'row'}
                alignItems={isNarrow ? 'flex-start' : 'center'}
              >
                <Box>
                  {process.env['GEMINI_SYSTEM_MD'] && (
                    <Text color={Colors.AccentRed}>|⌐■_■| </Text>
                  )}
                  {ctrlCPressedOnce ? (
                    <Text color={Colors.AccentYellow}>
                      Press Ctrl+C again to confirm exit.
                    </Text>
                  ) : ctrlDPressedOnce ? (
                    <Text color={Colors.AccentYellow}>
                      Press Ctrl+D again to exit.
                    </Text>
                  ) : showEscapePrompt ? (
                    <Text color={Colors.Gray}>Press Esc again to clear.</Text>
                  ) : (
                    <ContextSummaryDisplay
                      ideContext={ideContextState}
                      geminiMdFileCount={geminiMdFileCount}
                      contextFileNames={contextFileNames}
                      mcpServers={config.getMcpServers()}
                      blockedMcpServers={config.getBlockedMcpServers()}
                      showToolDescriptions={showToolDescriptions}
                    />
                  )}
                </Box>
                <Box paddingTop={isNarrow ? 1 : 0}>
                  {showAutoAcceptIndicator !== ApprovalMode.DEFAULT &&
                    !shellModeActive && (
                      <AutoAcceptIndicator
                        approvalMode={showAutoAcceptIndicator}
                      />
                    )}
                  {shellModeActive && <ShellModeIndicator />}
                </Box>
              </Box>

              {showErrorDetails && (
                <OverflowProvider>
                  <Box flexDirection="column">
                    <DetailedMessagesDisplay
                      messages={filteredConsoleMessages}
                      maxHeight={
                        constrainHeight ? debugConsoleMaxHeight : undefined
                      }
                      width={inputWidth}
                    />
                    <ShowMoreLines constrainHeight={constrainHeight} />
                  </Box>
                </OverflowProvider>
              )}

              {isInputActive && (
                <InputPrompt
                  buffer={buffer}
                  inputWidth={inputWidth}
                  suggestionsWidth={suggestionsWidth}
                  onSubmit={handleFinalSubmit}
                  userMessages={userMessages}
                  onClearScreen={handleClearScreen}
                  config={config}
                  slashCommands={slashCommands}
                  commandContext={commandContext}
                  shellModeActive={shellModeActive}
                  setShellModeActive={setShellModeActive}
                  onEscapePromptChange={handleEscapePromptChange}
                  focus={isFocused}
                  vimHandleInput={vimHandleInput}
                  placeholder={placeholder}
                />
              )}
            </>
          )}

          {initError && streamingState !== StreamingState.Responding && (
            <Box
              borderStyle="round"
              borderColor={Colors.AccentRed}
              paddingX={1}
              marginBottom={1}
            >
              {history.find(
                (item) =>
                  item.type === 'error' && item.text?.includes(initError),
              )?.text ? (
                <Text color={Colors.AccentRed}>
                  {
                    history.find(
                      (item) =>
                        item.type === 'error' && item.text?.includes(initError),
                    )?.text
                  }
                </Text>
              ) : (
                <>
                  <Text color={Colors.AccentRed}>
                    Initialization Error: {initError}
                  </Text>
                  <Text color={Colors.AccentRed}>
                    {' '}
                    Please check API key and configuration.
                  </Text>
                </>
              )}
            </Box>
          )}
          {!settings.merged.ui?.hideFooter && (
            <Footer
              model={currentModel}
              targetDir={config.getTargetDir()}
              debugMode={config.getDebugMode()}
              branchName={branchName}
              debugMessage={debugMessage}
              corgiMode={corgiMode}
              errorCount={errorCount}
              showErrorDetails={showErrorDetails}
              showMemoryUsage={
                config.getDebugMode() ||
                settings.merged.ui?.showMemoryUsage ||
                false
              }
              promptTokenCount={sessionStats.lastPromptTokenCount}
              nightly={nightly}
              vimMode={vimModeEnabled ? vimMode : undefined}
              isTrustedFolder={isTrustedFolderState}
            />
          )}
        </Box>
      </Box>
    </StreamingContext.Provider>
  );
};<|MERGE_RESOLUTION|>--- conflicted
+++ resolved
@@ -115,12 +115,9 @@
 import { setUpdateHandler } from '../utils/handleAutoUpdate.js';
 import { appEvents, AppEvent } from '../utils/events.js';
 import { isNarrowWidth } from './utils/isNarrowWidth.js';
-<<<<<<< HEAD
 import { useWorkspaceMigration } from './hooks/useWorkspaceMigration.js';
 import { WorkspaceMigrationDialog } from './components/WorkspaceMigrationDialog.js';
-=======
 import { WelcomeBackDialog } from './components/WelcomeBackDialog.js';
->>>>>>> b01ddf0a
 
 // Maximum number of queued messages to display in UI to prevent performance issues
 const MAX_DISPLAYED_QUEUED_MESSAGES = 3;
@@ -306,10 +303,6 @@
   const { isSettingsDialogOpen, openSettingsDialog, closeSettingsDialog } =
     useSettingsCommand();
 
-<<<<<<< HEAD
-  const { isFolderTrustDialogOpen, handleFolderTrustSelect, isRestarting } =
-    useFolderTrust(settings, setIsTrustedFolder);
-=======
   const {
     isSubagentCreateDialogOpen,
     openSubagentCreateDialog,
@@ -322,11 +315,8 @@
     closeAgentsManagerDialog,
   } = useAgentsManagerDialog();
 
-  const { isFolderTrustDialogOpen, handleFolderTrustSelect } = useFolderTrust(
-    settings,
-    setIsTrustedFolder,
-  );
->>>>>>> b01ddf0a
+  const { isFolderTrustDialogOpen, handleFolderTrustSelect, isRestarting } =
+    useFolderTrust(settings, setIsTrustedFolder);
 
   const { showQuitConfirmation, handleQuitConfirmationSelect } =
     useQuitConfirmation();
@@ -674,12 +664,11 @@
     () => cancelHandlerRef.current(),
   );
 
-<<<<<<< HEAD
   const pendingHistoryItems = useMemo(
     () => [...pendingSlashCommandHistoryItems, ...pendingGeminiHistoryItems],
     [pendingSlashCommandHistoryItems, pendingGeminiHistoryItems],
   );
-=======
+
   // Welcome back functionality
   const {
     welcomeBackInfo,
@@ -695,7 +684,7 @@
     handleThemeSelect,
     isAuthDialogOpen,
     handleAuthSelect,
-    selectedAuthType: settings.merged.selectedAuthType,
+    selectedAuthType: settings.merged.security?.auth?.selectedType,
     isEditorDialogOpen,
     exitEditorDialog,
     isSettingsDialogOpen,
@@ -707,7 +696,6 @@
     handleWelcomeBackClose,
     quitConfirmationRequest,
   });
->>>>>>> b01ddf0a
 
   // Message queue for handling input during streaming
   const { messageQueue, addMessage, clearQueue, getQueuedMessagesText } =
@@ -903,11 +891,8 @@
       ctrlDTimerRef,
       handleSlashCommand,
       isAuthenticating,
-<<<<<<< HEAD
       cancelOngoingRequest,
       settings.merged.general?.debugKeystrokeLogging,
-=======
->>>>>>> b01ddf0a
     ],
   );
 
@@ -1172,7 +1157,13 @@
               ))}
             </Box>
           )}
-<<<<<<< HEAD
+          {showWelcomeBackDialog && welcomeBackInfo?.hasHistory && (
+            <WelcomeBackDialog
+              welcomeBackInfo={welcomeBackInfo}
+              onSelect={handleWelcomeBackSelection}
+              onClose={handleWelcomeBackClose}
+            />
+          )}
           {showWorkspaceMigrationDialog ? (
             <WorkspaceMigrationDialog
               workspaceExtensions={workspaceExtensions}
@@ -1180,28 +1171,15 @@
               onClose={onWorkspaceMigrationDialogClose}
             />
           ) : shouldShowIdePrompt && currentIDE ? (
-=======
-          {showWelcomeBackDialog && welcomeBackInfo?.hasHistory && (
-            <WelcomeBackDialog
-              welcomeBackInfo={welcomeBackInfo}
-              onSelect={handleWelcomeBackSelection}
-              onClose={handleWelcomeBackClose}
-            />
-          )}
-
-          {shouldShowIdePrompt && currentIDE ? (
->>>>>>> b01ddf0a
             <IdeIntegrationNudge
               ide={currentIDE}
               onComplete={handleIdePromptComplete}
             />
           ) : isFolderTrustDialogOpen ? (
-<<<<<<< HEAD
             <FolderTrustDialog
               onSelect={handleFolderTrustSelect}
               isRestarting={isRestarting}
-=======
-            <FolderTrustDialog onSelect={handleFolderTrustSelect} />
+            />
           ) : quitConfirmationRequest ? (
             <QuitConfirmationDialog
               onSelect={(choice) => {
@@ -1212,7 +1190,6 @@
                   quitConfirmationRequest.onConfirm(false);
                 }
               }}
->>>>>>> b01ddf0a
             />
           ) : shellConfirmationRequest ? (
             <ShellConfirmationDialog request={shellConfirmationRequest} />
