--- conflicted
+++ resolved
@@ -4,25 +4,20 @@
  * SPDX-License-Identifier: Apache-2.0
  */
 
+import { AuthType } from '@qwen-code/qwen-code-core';
+import { Box, Text } from 'ink';
 import React, { useState } from 'react';
-import { Box, Text } from 'ink';
-import { Colors } from '../colors.js';
-import { RadioButtonSelect } from './shared/RadioButtonSelect.js';
-import { LoadedSettings, SettingScope } from '../../config/settings.js';
-<<<<<<< HEAD
-import { AuthType } from '@qwen-code/qwen-code-core';
 import {
-  validateAuthMethod,
   setOpenAIApiKey,
   setOpenAIBaseUrl,
   setOpenAIModel,
+  validateAuthMethod,
 } from '../../config/auth.js';
+import { LoadedSettings, SettingScope } from '../../config/settings.js';
+import { Colors } from '../colors.js';
+import { useKeypress } from '../hooks/useKeypress.js';
 import { OpenAIKeyPrompt } from './OpenAIKeyPrompt.js';
-=======
-import { AuthType } from '@google/gemini-cli-core';
-import { validateAuthMethod } from '../../config/auth.js';
-import { useKeypress } from '../hooks/useKeypress.js';
->>>>>>> 25821739
+import { RadioButtonSelect } from './shared/RadioButtonSelect.js';
 
 interface AuthDialogProps {
   onSelect: (authMethod: AuthType | undefined, scope: SettingScope) => void;
@@ -97,7 +92,6 @@
     }
   };
 
-<<<<<<< HEAD
   const handleOpenAIKeySubmit = (
     apiKey: string,
     baseUrl: string,
@@ -115,19 +109,13 @@
     setErrorMessage('OpenAI API key is required to use OpenAI authentication.');
   };
 
-  useInput((_input, key) => {
-    if (showOpenAIKeyPrompt) {
-      return;
-    }
-
-    if (key.escape) {
-      // Prevent exit if there is an error message.
-      // This means they user is not authenticated yet.
-      if (errorMessage) {
-        return;
-=======
   useKeypress(
     (key) => {
+
+      if (showOpenAIKeyPrompt) {
+        return;
+      }
+
       if (key.name === 'escape') {
         // Prevent exit if there is an error message.
         // This means they user is not authenticated yet.
@@ -142,7 +130,6 @@
           return;
         }
         onSelect(undefined, SettingScope.User);
->>>>>>> 25821739
       }
     },
     { isActive: true },
