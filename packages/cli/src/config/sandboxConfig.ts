--- conflicted
+++ resolved
@@ -4,12 +4,8 @@
  * SPDX-License-Identifier: Apache-2.0
  */
 
-<<<<<<< HEAD
-import { SandboxConfig } from '@qwen-code/qwen-code-core';
-=======
-import type { SandboxConfig } from '@google/gemini-cli-core';
-import { FatalSandboxError } from '@google/gemini-cli-core';
->>>>>>> 76553622
+import type { SandboxConfig } from '@qwen-code/qwen-code-core';
+import { FatalSandboxError } from '@qwen-code/qwen-code-core';
 import commandExists from 'command-exists';
 import * as os from 'node:os';
 import { getPackageJson } from '../utils/package.js';
