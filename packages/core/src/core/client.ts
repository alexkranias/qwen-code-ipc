--- conflicted
+++ resolved
@@ -14,43 +14,9 @@
   Schema,
   Tool,
 } from '@google/genai';
-<<<<<<< HEAD
-=======
-import {
-  getDirectoryContextString,
-  getEnvironmentContext,
-} from '../utils/environmentContext.js';
-import {
-  Turn,
-  ServerGeminiStreamEvent,
-  GeminiEventType,
-  ChatCompressionInfo,
-} from './turn.js';
+import { ProxyAgent, setGlobalDispatcher } from 'undici';
+import { UserTierId } from '../code_assist/types.js';
 import { Config } from '../config/config.js';
-import { UserTierId } from '../code_assist/types.js';
-import {
-  getCoreSystemPrompt,
-  getCompressionPrompt,
-  getCustomSystemPrompt,
-} from './prompts.js';
-import { checkNextSpeaker } from '../utils/nextSpeakerChecker.js';
-import { reportError } from '../utils/errorReporting.js';
-import { GeminiChat } from './geminiChat.js';
-import { retryWithBackoff } from '../utils/retry.js';
-import { getErrorMessage } from '../utils/errors.js';
-import { isFunctionResponse } from '../utils/messageInspectors.js';
-import { tokenLimit } from './tokenLimits.js';
-import {
-  AuthType,
-  ContentGenerator,
-  ContentGeneratorConfig,
-  createContentGenerator,
-} from './contentGenerator.js';
-import { getFunctionCalls } from '../utils/generateContentResponseUtilities.js';
->>>>>>> b01ddf0a
-import { ProxyAgent, setGlobalDispatcher } from 'undici';
-import type { UserTierId } from '../code_assist/types.js';
-import type { Config } from '../config/config.js';
 import { DEFAULT_GEMINI_FLASH_MODEL } from '../config/models.js';
 import type { File, IdeContext } from '../ide/ideContext.js';
 import { ideContext } from '../ide/ideContext.js';
@@ -79,7 +45,11 @@
 } from './contentGenerator.js';
 import { AuthType, createContentGenerator } from './contentGenerator.js';
 import { GeminiChat } from './geminiChat.js';
-import { getCompressionPrompt, getCoreSystemPrompt } from './prompts.js';
+import {
+  getCompressionPrompt,
+  getCoreSystemPrompt,
+  getCustomSystemPrompt,
+} from './prompts.js';
 import { tokenLimit } from './tokenLimits.js';
 import type { ChatCompressionInfo, ServerGeminiStreamEvent } from './turn.js';
 import { CompressionStatus, GeminiEventType, Turn } from './turn.js';
