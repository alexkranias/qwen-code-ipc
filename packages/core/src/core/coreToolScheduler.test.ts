/**
 * @license
 * Copyright 2025 Google LLC
 * SPDX-License-Identifier: Apache-2.0
 */

/* eslint-disable @typescript-eslint/no-explicit-any */
import { describe, it, expect, vi } from 'vitest';
import {
  CoreToolScheduler,
  ToolCall,
  ValidatingToolCall,
  convertToFunctionResponse,
} from './coreToolScheduler.js';
import {
  BaseTool,
  ToolCallConfirmationDetails,
  ToolConfirmationOutcome,
  ToolConfirmationPayload,
  ToolResult,
  Config,
  Icon,
  ApprovalMode,
} from '../index.js';
import { Part, PartListUnion } from '@google/genai';

import { ModifiableTool, ModifyContext } from '../tools/modifiable-tool.js';

class MockTool extends BaseTool<Record<string, unknown>, ToolResult> {
  shouldConfirm = false;
  executeFn = vi.fn();

  constructor(name = 'mockTool') {
    super(name, name, 'A mock tool', Icon.Hammer, {});
  }

  async shouldConfirmExecute(
    _params: Record<string, unknown>,
    _abortSignal: AbortSignal,
  ): Promise<ToolCallConfirmationDetails | false> {
    if (this.shouldConfirm) {
      return {
        type: 'exec',
        title: 'Confirm Mock Tool',
        command: 'do_thing',
        rootCommand: 'do_thing',
        onConfirm: async () => {},
      };
    }
    return false;
  }

  async execute(
    params: Record<string, unknown>,
    _abortSignal: AbortSignal,
  ): Promise<ToolResult> {
    this.executeFn(params);
    return { llmContent: 'Tool executed', returnDisplay: 'Tool executed' };
  }
}

class MockModifiableTool
  extends MockTool
  implements ModifiableTool<Record<string, unknown>>
{
  constructor(name = 'mockModifiableTool') {
    super(name);
    this.shouldConfirm = true;
  }

  getModifyContext(
    _abortSignal: AbortSignal,
  ): ModifyContext<Record<string, unknown>> {
    return {
      getFilePath: () => 'test.txt',
      getCurrentContent: async () => 'old content',
      getProposedContent: async () => 'new content',
      createUpdatedParams: (
        _oldContent: string,
        modifiedProposedContent: string,
        _originalParams: Record<string, unknown>,
      ) => ({ newContent: modifiedProposedContent }),
    };
  }

  async shouldConfirmExecute(
    _params: Record<string, unknown>,
    _abortSignal: AbortSignal,
  ): Promise<ToolCallConfirmationDetails | false> {
    if (this.shouldConfirm) {
      return {
        type: 'edit',
        title: 'Confirm Mock Tool',
        fileName: 'test.txt',
        fileDiff: 'diff',
        originalContent: 'originalContent',
        newContent: 'newContent',
        onConfirm: async () => {},
      };
    }
    return false;
  }
}

describe('CoreToolScheduler', () => {
  it('should cancel a tool call if the signal is aborted before confirmation', async () => {
    const mockTool = new MockTool();
    mockTool.shouldConfirm = true;
    const toolRegistry = {
      getTool: () => mockTool,
      getFunctionDeclarations: () => [],
      tools: new Map(),
      discovery: {} as any,
      registerTool: () => {},
      getToolByName: () => mockTool,
      getToolByDisplayName: () => mockTool,
      getTools: () => [],
      discoverTools: async () => {},
      getAllTools: () => [],
      getToolsByServer: () => [],
    };

    const onAllToolCallsComplete = vi.fn();
    const onToolCallsUpdate = vi.fn();

    const mockConfig = {
      getSessionId: () => 'test-session-id',
      getUsageStatisticsEnabled: () => true,
      getDebugMode: () => false,
      getApprovalMode: () => ApprovalMode.DEFAULT,
    } as unknown as Config;

    const scheduler = new CoreToolScheduler({
      config: mockConfig,
      toolRegistry: Promise.resolve(toolRegistry as any),
      onAllToolCallsComplete,
      onToolCallsUpdate,
      getPreferredEditor: () => 'vscode',
      onEditorClose: vi.fn(),
    });

    const abortController = new AbortController();
    const request = {
      callId: '1',
      name: 'mockTool',
      args: {},
      isClientInitiated: false,
      prompt_id: 'prompt-id-1',
    };

    abortController.abort();
    await scheduler.schedule([request], abortController.signal);

    const _waitingCall = onToolCallsUpdate.mock
      .calls[1][0][0] as ValidatingToolCall;
    const confirmationDetails = await mockTool.shouldConfirmExecute(
      {},
      abortController.signal,
    );
    if (confirmationDetails) {
      await scheduler.handleConfirmationResponse(
        '1',
        confirmationDetails.onConfirm,
        ToolConfirmationOutcome.ProceedOnce,
        abortController.signal,
      );
    }

    expect(onAllToolCallsComplete).toHaveBeenCalled();
    const completedCalls = onAllToolCallsComplete.mock
      .calls[0][0] as ToolCall[];
    expect(completedCalls[0].status).toBe('cancelled');
  });
});

describe('CoreToolScheduler with payload', () => {
  it('should update args and diff and execute tool when payload is provided', async () => {
    const mockTool = new MockModifiableTool();
    const toolRegistry = {
      getTool: () => mockTool,
      getFunctionDeclarations: () => [],
      tools: new Map(),
      discovery: {} as any,
      registerTool: () => {},
      getToolByName: () => mockTool,
      getToolByDisplayName: () => mockTool,
      getTools: () => [],
      discoverTools: async () => {},
      getAllTools: () => [],
      getToolsByServer: () => [],
    };

    const onAllToolCallsComplete = vi.fn();
    const onToolCallsUpdate = vi.fn();

    const mockConfig = {
      getSessionId: () => 'test-session-id',
      getUsageStatisticsEnabled: () => true,
      getDebugMode: () => false,
      getApprovalMode: () => ApprovalMode.DEFAULT,
    } as unknown as Config;

    const scheduler = new CoreToolScheduler({
      config: mockConfig,
      toolRegistry: Promise.resolve(toolRegistry as any),
      onAllToolCallsComplete,
      onToolCallsUpdate,
      getPreferredEditor: () => 'vscode',
      onEditorClose: vi.fn(),
    });

    const abortController = new AbortController();
    const request = {
      callId: '1',
      name: 'mockModifiableTool',
      args: {},
      isClientInitiated: false,
      prompt_id: 'prompt-id-2',
    };

    await scheduler.schedule([request], abortController.signal);

    const confirmationDetails = await mockTool.shouldConfirmExecute(
      {},
      abortController.signal,
    );

    if (confirmationDetails) {
      const payload: ToolConfirmationPayload = { newContent: 'final version' };
      await scheduler.handleConfirmationResponse(
        '1',
        confirmationDetails.onConfirm,
        ToolConfirmationOutcome.ProceedOnce,
        abortController.signal,
        payload,
      );
    }

    expect(onAllToolCallsComplete).toHaveBeenCalled();
    const completedCalls = onAllToolCallsComplete.mock
      .calls[0][0] as ToolCall[];
    expect(completedCalls[0].status).toBe('success');
    expect(mockTool.executeFn).toHaveBeenCalledWith({
      newContent: 'final version',
    });
  });
});

describe('convertToFunctionResponse', () => {
  const toolName = 'testTool';
  const callId = 'call1';

  it('should handle simple string llmContent', () => {
    const llmContent = 'Simple text output';
    const result = convertToFunctionResponse(toolName, callId, llmContent);
    expect(result).toEqual({
      functionResponse: {
        name: toolName,
        id: callId,
        response: { output: 'Simple text output' },
      },
    });
  });

  it('should handle llmContent as a single Part with text', () => {
    const llmContent: Part = { text: 'Text from Part object' };
    const result = convertToFunctionResponse(toolName, callId, llmContent);
    expect(result).toEqual({
      functionResponse: {
        name: toolName,
        id: callId,
        response: { output: 'Text from Part object' },
      },
    });
  });

  it('should handle llmContent as a PartListUnion array with a single text Part', () => {
    const llmContent: PartListUnion = [{ text: 'Text from array' }];
    const result = convertToFunctionResponse(toolName, callId, llmContent);
    expect(result).toEqual({
      functionResponse: {
        name: toolName,
        id: callId,
        response: { output: 'Text from array' },
      },
    });
  });

  it('should handle llmContent with inlineData', () => {
    const llmContent: Part = {
      inlineData: { mimeType: 'image/png', data: 'base64...' },
    };
    const result = convertToFunctionResponse(toolName, callId, llmContent);
    expect(result).toEqual([
      {
        functionResponse: {
          name: toolName,
          id: callId,
          response: {
            output: 'Binary content of type image/png was processed.',
          },
        },
      },
      llmContent,
    ]);
  });

  it('should handle llmContent with fileData', () => {
    const llmContent: Part = {
      fileData: { mimeType: 'application/pdf', fileUri: 'gs://...' },
    };
    const result = convertToFunctionResponse(toolName, callId, llmContent);
    expect(result).toEqual([
      {
        functionResponse: {
          name: toolName,
          id: callId,
          response: {
            output: 'Binary content of type application/pdf was processed.',
          },
        },
      },
      llmContent,
    ]);
  });

  it('should handle llmContent as an array of multiple Parts (text and inlineData)', () => {
    const llmContent: PartListUnion = [
      { text: 'Some textual description' },
      { inlineData: { mimeType: 'image/jpeg', data: 'base64data...' } },
      { text: 'Another text part' },
    ];
    const result = convertToFunctionResponse(toolName, callId, llmContent);
    expect(result).toEqual([
      {
        functionResponse: {
          name: toolName,
          id: callId,
          response: { output: 'Tool execution succeeded.' },
        },
      },
      ...llmContent,
    ]);
  });

  it('should handle llmContent as an array with a single inlineData Part', () => {
    const llmContent: PartListUnion = [
      { inlineData: { mimeType: 'image/gif', data: 'gifdata...' } },
    ];
    const result = convertToFunctionResponse(toolName, callId, llmContent);
    expect(result).toEqual([
      {
        functionResponse: {
          name: toolName,
          id: callId,
          response: {
            output: 'Binary content of type image/gif was processed.',
          },
        },
      },
      ...llmContent,
    ]);
  });

  it('should handle llmContent as a generic Part (not text, inlineData, or fileData)', () => {
    const llmContent: Part = { functionCall: { name: 'test', args: {} } };
    const result = convertToFunctionResponse(toolName, callId, llmContent);
    expect(result).toEqual({
      functionResponse: {
        name: toolName,
        id: callId,
        response: { output: 'Tool execution succeeded.' },
      },
    });
  });

  it('should handle empty string llmContent', () => {
    const llmContent = '';
    const result = convertToFunctionResponse(toolName, callId, llmContent);
    expect(result).toEqual({
      functionResponse: {
        name: toolName,
        id: callId,
        response: { output: '' },
      },
    });
  });

  it('should handle llmContent as an empty array', () => {
    const llmContent: PartListUnion = [];
    const result = convertToFunctionResponse(toolName, callId, llmContent);
    expect(result).toEqual([
      {
        functionResponse: {
          name: toolName,
          id: callId,
          response: { output: 'Tool execution succeeded.' },
        },
      },
    ]);
  });

  it('should handle llmContent as a Part with undefined inlineData/fileData/text', () => {
    const llmContent: Part = {}; // An empty part object
    const result = convertToFunctionResponse(toolName, callId, llmContent);
    expect(result).toEqual({
      functionResponse: {
        name: toolName,
        id: callId,
        response: { output: 'Tool execution succeeded.' },
      },
    });
  });
});

describe('CoreToolScheduler edit cancellation', () => {
  it('should preserve diff when an edit is cancelled', async () => {
    class MockEditTool extends BaseTool<Record<string, unknown>, ToolResult> {
      constructor() {
        super(
          'mockEditTool',
          'mockEditTool',
          'A mock edit tool',
          Icon.Pencil,
          {},
        );
      }

      async shouldConfirmExecute(
        _params: Record<string, unknown>,
        _abortSignal: AbortSignal,
      ): Promise<ToolCallConfirmationDetails | false> {
        return {
          type: 'edit',
          title: 'Confirm Edit',
          fileName: 'test.txt',
          fileDiff:
            '--- test.txt\n+++ test.txt\n@@ -1,1 +1,1 @@\n-old content\n+new content',
          originalContent: 'old content',
          newContent: 'new content',
          onConfirm: async () => {},
        };
      }

      async execute(
        _params: Record<string, unknown>,
        _abortSignal: AbortSignal,
      ): Promise<ToolResult> {
        return {
          llmContent: 'Edited successfully',
          returnDisplay: 'Edited successfully',
        };
      }
    }

    const mockEditTool = new MockEditTool();
    const toolRegistry = {
      getTool: () => mockEditTool,
      getFunctionDeclarations: () => [],
      tools: new Map(),
      discovery: {} as any,
      registerTool: () => {},
      getToolByName: () => mockEditTool,
      getToolByDisplayName: () => mockEditTool,
      getTools: () => [],
      discoverTools: async () => {},
      getAllTools: () => [],
      getToolsByServer: () => [],
    };

    const onAllToolCallsComplete = vi.fn();
    const onToolCallsUpdate = vi.fn();

    const mockConfig = {
      getSessionId: () => 'test-session-id',
      getUsageStatisticsEnabled: () => true,
      getDebugMode: () => false,
      getApprovalMode: () => ApprovalMode.DEFAULT,
    } as unknown as Config;

    const scheduler = new CoreToolScheduler({
      config: mockConfig,
      toolRegistry: Promise.resolve(toolRegistry as any),
      onAllToolCallsComplete,
      onToolCallsUpdate,
      getPreferredEditor: () => 'vscode',
      onEditorClose: vi.fn(),
    });

    const abortController = new AbortController();
    const request = {
      callId: '1',
      name: 'mockEditTool',
      args: {},
      isClientInitiated: false,
      prompt_id: 'prompt-id-1',
    };

    await scheduler.schedule([request], abortController.signal);

    // Wait for the tool to reach awaiting_approval state
    const awaitingCall = onToolCallsUpdate.mock.calls.find(
      (call) => call[0][0].status === 'awaiting_approval',
    )?.[0][0];

    expect(awaitingCall).toBeDefined();

    // Cancel the edit
    const confirmationDetails = await mockEditTool.shouldConfirmExecute(
      {},
      abortController.signal,
    );
    if (confirmationDetails) {
      await scheduler.handleConfirmationResponse(
        '1',
        confirmationDetails.onConfirm,
        ToolConfirmationOutcome.Cancel,
        abortController.signal,
      );
    }

    expect(onAllToolCallsComplete).toHaveBeenCalled();
    const completedCalls = onAllToolCallsComplete.mock
      .calls[0][0] as ToolCall[];

    expect(completedCalls[0].status).toBe('cancelled');

    // Check that the diff is preserved
    const cancelledCall = completedCalls[0] as any;
    expect(cancelledCall.response.resultDisplay).toBeDefined();
    expect(cancelledCall.response.resultDisplay.fileDiff).toBe(
      '--- test.txt\n+++ test.txt\n@@ -1,1 +1,1 @@\n-old content\n+new content',
    );
    expect(cancelledCall.response.resultDisplay.fileName).toBe('test.txt');
  });
});

describe('CoreToolScheduler YOLO mode', () => {
  it('should execute tool requiring confirmation directly without waiting', async () => {
    // Arrange
    const mockTool = new MockTool();
    // This tool would normally require confirmation.
    mockTool.shouldConfirm = true;

    const toolRegistry = {
      getTool: () => mockTool,
      getToolByName: () => mockTool,
      // Other properties are not needed for this test but are included for type consistency.
      getFunctionDeclarations: () => [],
      tools: new Map(),
      discovery: {} as any,
      registerTool: () => {},
      getToolByDisplayName: () => mockTool,
      getTools: () => [],
      discoverTools: async () => {},
      getAllTools: () => [],
      getToolsByServer: () => [],
    };

    const onAllToolCallsComplete = vi.fn();
    const onToolCallsUpdate = vi.fn();

    // Configure the scheduler for YOLO mode.
    const mockConfig = {
      getSessionId: () => 'test-session-id',
      getUsageStatisticsEnabled: () => true,
      getDebugMode: () => false,
      getApprovalMode: () => ApprovalMode.YOLO,
    } as unknown as Config;

    const scheduler = new CoreToolScheduler({
      config: mockConfig,
      toolRegistry: Promise.resolve(toolRegistry as any),
      onAllToolCallsComplete,
      onToolCallsUpdate,
      getPreferredEditor: () => 'vscode',
<<<<<<< HEAD
=======
      onEditorClose: vi.fn(),
>>>>>>> ea96293e
    });

    const abortController = new AbortController();
    const request = {
      callId: '1',
      name: 'mockTool',
      args: { param: 'value' },
      isClientInitiated: false,
      prompt_id: 'prompt-id-yolo',
    };

    // Act
    await scheduler.schedule([request], abortController.signal);

    // Assert
    // 1. The tool's execute method was called directly.
    expect(mockTool.executeFn).toHaveBeenCalledWith({ param: 'value' });

    // 2. The tool call status never entered 'awaiting_approval'.
    const statusUpdates = onToolCallsUpdate.mock.calls
      .map((call) => (call[0][0] as ToolCall)?.status)
      .filter(Boolean);
    expect(statusUpdates).not.toContain('awaiting_approval');
    expect(statusUpdates).toEqual([
      'validating',
      'scheduled',
      'executing',
      'success',
    ]);

    // 3. The final callback indicates the tool call was successful.
    expect(onAllToolCallsComplete).toHaveBeenCalled();
    const completedCalls = onAllToolCallsComplete.mock
      .calls[0][0] as ToolCall[];
    expect(completedCalls).toHaveLength(1);
    const completedCall = completedCalls[0];
    expect(completedCall.status).toBe('success');
    if (completedCall.status === 'success') {
      expect(completedCall.response.resultDisplay).toBe('Tool executed');
    }
  });
});<|MERGE_RESOLUTION|>--- conflicted
+++ resolved
@@ -574,10 +574,7 @@
       onAllToolCallsComplete,
       onToolCallsUpdate,
       getPreferredEditor: () => 'vscode',
-<<<<<<< HEAD
-=======
       onEditorClose: vi.fn(),
->>>>>>> ea96293e
     });
 
     const abortController = new AbortController();
