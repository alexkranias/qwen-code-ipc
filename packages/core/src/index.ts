/**
 * @license
 * Copyright 2025 Google LLC
 * SPDX-License-Identifier: Apache-2.0
 */

// Export config
export * from './config/config.js';

// Export Core Logic
export * from './core/client.js';
export * from './core/contentGenerator.js';
export * from './core/geminiChat.js';
export * from './core/logger.js';
export * from './core/prompts.js';
export * from './core/tokenLimits.js';
export * from './core/turn.js';
export * from './core/geminiRequest.js';
export * from './core/coreToolScheduler.js';
export * from './core/nonInteractiveToolExecutor.js';

export * from './code_assist/codeAssist.js';
export * from './code_assist/oauth2.js';
export * from './qwen/qwenOAuth2.js';
export * from './code_assist/server.js';
export * from './code_assist/types.js';

// Export utilities
export * from './utils/paths.js';
export * from './utils/schemaValidator.js';
export * from './utils/errors.js';
export * from './utils/getFolderStructure.js';
export * from './utils/memoryDiscovery.js';
export * from './utils/gitIgnoreParser.js';
export * from './utils/gitUtils.js';
export * from './utils/editor.js';
export * from './utils/quotaErrorDetection.js';
export * from './utils/fileUtils.js';
export * from './utils/retry.js';
export * from './utils/shell-utils.js';
export * from './utils/systemEncoding.js';
export * from './utils/textUtils.js';
export * from './utils/formatters.js';
export * from './utils/filesearch/fileSearch.js';
export * from './utils/errorParsing.js';

// Export services
export * from './services/fileDiscoveryService.js';
export * from './services/gitService.js';

// Export IDE specific logic
export * from './ide/ide-client.js';
export * from './ide/ideContext.js';
export * from './ide/ide-installer.js';
<<<<<<< HEAD
export { getIdeDisplayName, DetectedIde } from './ide/detect-ide.js';
export * from './ide/constants.js';
=======
export { getIdeInfo, DetectedIde, IdeInfo } from './ide/detect-ide.js';
>>>>>>> 25821739

// Export Shell Execution Service
export * from './services/shellExecutionService.js';

// Export base tool definitions
export * from './tools/tools.js';
export * from './tools/tool-error.js';
export * from './tools/tool-registry.js';

// Export prompt logic
export * from './prompts/mcp-prompts.js';

// Export specific tool logic
export * from './tools/read-file.js';
export * from './tools/ls.js';
export * from './tools/grep.js';
export * from './tools/glob.js';
export * from './tools/edit.js';
export * from './tools/write-file.js';
export * from './tools/web-fetch.js';
export * from './tools/memoryTool.js';
export * from './tools/shell.js';
export * from './tools/web-search.js';
export * from './tools/read-many-files.js';
export * from './tools/mcp-client.js';
export * from './tools/mcp-tool.js';

// MCP OAuth
export { MCPOAuthProvider } from './mcp/oauth-provider.js';
export {
  MCPOAuthToken,
  MCPOAuthCredentials,
  MCPOAuthTokenStorage,
} from './mcp/oauth-token-storage.js';
export type { MCPOAuthConfig } from './mcp/oauth-provider.js';
export type {
  OAuthAuthorizationServerMetadata,
  OAuthProtectedResourceMetadata,
} from './mcp/oauth-utils.js';
export { OAuthUtils } from './mcp/oauth-utils.js';

// Export telemetry functions
export * from './telemetry/index.js';
export { sessionId } from './utils/session.js';
export * from './utils/browser.js';
// OpenAI Logging Utilities
export { OpenAILogger, openaiLogger } from './utils/openaiLogger.js';<|MERGE_RESOLUTION|>--- conflicted
+++ resolved
@@ -52,12 +52,8 @@
 export * from './ide/ide-client.js';
 export * from './ide/ideContext.js';
 export * from './ide/ide-installer.js';
-<<<<<<< HEAD
-export { getIdeDisplayName, DetectedIde } from './ide/detect-ide.js';
 export * from './ide/constants.js';
-=======
 export { getIdeInfo, DetectedIde, IdeInfo } from './ide/detect-ide.js';
->>>>>>> 25821739
 
 // Export Shell Execution Service
 export * from './services/shellExecutionService.js';
