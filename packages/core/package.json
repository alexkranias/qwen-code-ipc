{
<<<<<<< HEAD
  "name": "@qwen-code/qwen-code-core",
  "version": "0.0.10",
  "description": "Qwen Code Core",
=======
  "name": "@google/gemini-cli-core",
  "version": "0.3.0",
  "description": "Gemini CLI Core",
>>>>>>> 76553622
  "repository": {
    "type": "git",
    "url": "git+https://github.com/QwenLM/qwen-code.git"
  },
  "type": "module",
  "main": "dist/index.js",
  "scripts": {
    "build": "node ../../scripts/build_package.js",
    "lint": "eslint . --ext .ts,.tsx",
    "format": "prettier --write .",
    "test": "vitest run",
    "test:ci": "vitest run --coverage",
    "typecheck": "tsc --noEmit"
  },
  "files": [
    "dist"
  ],
  "dependencies": {
    "@google/genai": "1.13.0",
    "@lvce-editor/ripgrep": "^1.6.0",
    "@modelcontextprotocol/sdk": "^1.11.0",
    "@opentelemetry/api": "^1.9.0",
    "@opentelemetry/exporter-logs-otlp-grpc": "^0.203.0",
    "@opentelemetry/exporter-logs-otlp-http": "^0.203.0",
    "@opentelemetry/exporter-metrics-otlp-grpc": "^0.203.0",
    "@opentelemetry/exporter-metrics-otlp-http": "^0.203.0",
    "@opentelemetry/exporter-trace-otlp-grpc": "^0.203.0",
    "@opentelemetry/exporter-trace-otlp-http": "^0.203.0",
    "@opentelemetry/instrumentation-http": "^0.203.0",
    "@opentelemetry/sdk-node": "^0.203.0",
    "@types/glob": "^8.1.0",
    "@types/html-to-text": "^9.0.4",
    "@xterm/headless": "5.5.0",
    "ajv": "^8.17.1",
    "ajv-formats": "^3.0.0",
    "chardet": "^2.1.0",
    "diff": "^7.0.0",
    "dotenv": "^17.1.0",
    "fast-levenshtein": "^2.0.6",
    "fast-uri": "^3.0.6",
    "fdir": "^6.4.6",
    "fzf": "^0.5.2",
    "glob": "^10.4.5",
    "google-auth-library": "^9.11.0",
    "html-to-text": "^9.0.5",
    "https-proxy-agent": "^7.0.6",
    "ignore": "^7.0.0",
    "jsonrepair": "^3.13.0",
    "marked": "^15.0.12",
    "mnemonist": "^0.40.3",
    "open": "^10.1.2",
    "openai": "5.11.0",
    "picomatch": "^4.0.1",
    "shell-quote": "^1.8.3",
    "simple-git": "^3.28.0",
    "strip-ansi": "^7.1.0",
    "tiktoken": "^1.0.21",
    "undici": "^7.10.0",
    "uuid": "^9.0.1",
    "ws": "^8.18.0",
    "@xterm/headless": "5.5.0"
  },
  "optionalDependencies": {
    "@lydell/node-pty": "1.1.0",
    "node-pty": "^1.0.0",
    "@lydell/node-pty-darwin-arm64": "1.1.0",
    "@lydell/node-pty-darwin-x64": "1.1.0",
    "@lydell/node-pty-linux-x64": "1.1.0",
    "@lydell/node-pty-win32-arm64": "1.1.0",
    "@lydell/node-pty-win32-x64": "1.1.0"
  },
  "optionalDependencies": {
    "@lydell/node-pty": "1.1.0",
    "@lydell/node-pty-darwin-arm64": "1.1.0",
    "@lydell/node-pty-darwin-x64": "1.1.0",
    "@lydell/node-pty-linux-x64": "1.1.0",
    "@lydell/node-pty-win32-arm64": "1.1.0",
    "@lydell/node-pty-win32-x64": "1.1.0",
    "node-pty": "^1.0.0"
  },
  "devDependencies": {
    "@qwen-code/qwen-code-test-utils": "file:../test-utils",
    "@types/diff": "^7.0.2",
    "@types/dotenv": "^6.1.1",
    "@types/fast-levenshtein": "^0.0.4",
    "@types/minimatch": "^5.1.2",
    "@types/picomatch": "^4.0.1",
    "@types/ws": "^8.5.10",
    "typescript": "^5.3.3",
    "vitest": "^3.1.1"
  },
  "engines": {
    "node": ">=20"
  }
}<|MERGE_RESOLUTION|>--- conflicted
+++ resolved
@@ -1,13 +1,7 @@
 {
-<<<<<<< HEAD
   "name": "@qwen-code/qwen-code-core",
   "version": "0.0.10",
   "description": "Qwen Code Core",
-=======
-  "name": "@google/gemini-cli-core",
-  "version": "0.3.0",
-  "description": "Gemini CLI Core",
->>>>>>> 76553622
   "repository": {
     "type": "git",
     "url": "git+https://github.com/QwenLM/qwen-code.git"
@@ -67,17 +61,7 @@
     "tiktoken": "^1.0.21",
     "undici": "^7.10.0",
     "uuid": "^9.0.1",
-    "ws": "^8.18.0",
-    "@xterm/headless": "5.5.0"
-  },
-  "optionalDependencies": {
-    "@lydell/node-pty": "1.1.0",
-    "node-pty": "^1.0.0",
-    "@lydell/node-pty-darwin-arm64": "1.1.0",
-    "@lydell/node-pty-darwin-x64": "1.1.0",
-    "@lydell/node-pty-linux-x64": "1.1.0",
-    "@lydell/node-pty-win32-arm64": "1.1.0",
-    "@lydell/node-pty-win32-x64": "1.1.0"
+    "ws": "^8.18.0"
   },
   "optionalDependencies": {
     "@lydell/node-pty": "1.1.0",
